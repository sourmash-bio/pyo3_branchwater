--- conflicted
+++ resolved
@@ -6,17 +6,14 @@
 
 ## Input file formats
 
-<<<<<<< HEAD
+
 All four search/gather commands accept zip files, manifest files, or _text files containing lists of signature files_ ("fromfiles") for the search database. `multisearch`, `manysearch` and `fastmultigather` also use either zips, manifests, or "fromfiles" for queries, too. All commands now accept single signature files as well, though this is only useful for single-query input.
-=======
-All four search/gather commands accept zip files or _text files containing lists of signature files_ ("fromfiles") for the search database. `multisearch`, `manysearch` and `fastmultigather` also use either zips or "fromfiles" for queries, too. All commands now accept single signature files as well, though this is only useful for single-query input.
->>>>>>> fa4b3802
 
 `manysketch` takes as input a CSV file with columns `name,genome_filename,protein_filename`. If you don't have `protein_filename` entries, be sure to include the trailing comma so the CSV reader can process the file correctly.
 
 ### Using zip files or manifest files
 
-<<<<<<< HEAD
+
 Manifest files are csv files with all information about sourmash signature parameters. Having a manifest allows us to select sketches relevant to the search (e.g. by k-mer size, scaled factor, etc) and perform checks without loading the sketches themselves into memory. We then only load the actual sketches (and optionally, downsample to a lower scaled value) when we're ready to use them.
 
 If you have a `sourmash` zip file of signatures, it already contains a manifest that we can use internally.
@@ -27,9 +24,6 @@
 sourmash sig manifest <sigs> -o sigs.manifest.csv
 ```
 > Here, `sigs` can be any type of sourmash input, including a signature file or `pathlist`
-=======
-Signature zip files are the most efficient file to load, as they contain 'manifest' files with parameter information for each included sketch. When loading the zipfile, we can select relevant signatures without loading the sketches themselves into memory. We then only load the actual sketches (and optionally, downsample to a lower scaled value) when we're ready to use them.
->>>>>>> fa4b3802
 
 ### Using "fromfiles"
 
@@ -46,11 +40,7 @@
 find gtdb-reps-rs214-k21/ -name "*.sig.gz" -type f > list.gtdb-reps-rs214-k21.txt
 ```
 
-<<<<<<< HEAD
 When using these files for search, we have no a priori information about the parameters used for each sketch, so we load all signatures into memory at the start in order to generate a manifest. To avoid memory issues, the signatures are not kept in memory, but instead re-loaded as described below for each command (see: Notes on concurrency and efficiency). This makes using `pathlists` less efficient than `zip` files or `manifests`.
-=======
-When using these files for search, we have no a priori information about the parameters used for each sketch, so we load all signatures into memory at the start.
->>>>>>> fa4b3802
 
 ## Running the commands
 
