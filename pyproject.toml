--- conflicted
+++ resolved
@@ -1,17 +1,13 @@
 [project]
 name = "pyo3-branchwater"
-<<<<<<< HEAD
-=======
 description = "fast search and gather extensions for sourmash"
 readme = "README.md"
->>>>>>> 386b93cd
 requires-python = ">=3.8"
 classifiers = [
     "Programming Language :: Rust",
     "Programming Language :: Python :: Implementation :: CPython",
     "Programming Language :: Python :: Implementation :: PyPy",
 ]
-readme = "README.md"
 
 [build-system]
 requires = ["maturin>=1.1.0,<2"]
