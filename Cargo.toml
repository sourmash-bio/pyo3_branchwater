[package]
name = "sourmash_plugin_branchwater"
version = "0.9.8-dev"
edition = "2021"

# See more keys and their definitions at https://doc.rust-lang.org/cargo/reference/manifest.html
[lib]
name = "sourmash_plugin_branchwater"
crate-type = ["cdylib"]

[dependencies]
pyo3 = { version = "0.22.2", features = ["extension-module", "anyhow"] }
rayon = "1.10.0"
<<<<<<< HEAD
serde = { version = "1.0.206", features = ["derive"] }
sourmash = { git = "https://github.com/sourmash-bio/sourmash.git", branch = "misc_rs_updates", features = ["branchwater"] }
#sourmash = { version = "0.15.0", features = ["branchwater"] }
serde_json = "1.0.124"
=======
serde = { version = "1.0.208", features = ["derive"] }
sourmash = { version = "0.15.0", features = ["branchwater"] }
serde_json = "1.0.125"
>>>>>>> ce1b9ff0
niffler = "2.4.0"
log = "0.4.22"
env_logger = { version = "0.11.5", optional = true }
simple-error = "0.3.1"
anyhow = "1.0.86"
zip = { version = "2.0", default-features = false }
tempfile = "3.12"
needletail = "0.5.1"
csv = "1.3.0"
camino = "1.1.9"
glob = "0.3.1"
rustworkx-core = "0.15.1"
streaming-stats = "0.2.3"

[dev-dependencies]
assert_cmd = "2.0.16"
assert_matches = "1.5.0"
predicates = "3.1.2"
tempfile = "3.12.0"

[profile.release]
#target-cpu=native
#lto = "thin"
opt-level = 3<|MERGE_RESOLUTION|>--- conflicted
+++ resolved
@@ -11,16 +11,10 @@
 [dependencies]
 pyo3 = { version = "0.22.2", features = ["extension-module", "anyhow"] }
 rayon = "1.10.0"
-<<<<<<< HEAD
-serde = { version = "1.0.206", features = ["derive"] }
+serde = { version = "1.0.208", features = ["derive"] }
 sourmash = { git = "https://github.com/sourmash-bio/sourmash.git", branch = "misc_rs_updates", features = ["branchwater"] }
 #sourmash = { version = "0.15.0", features = ["branchwater"] }
-serde_json = "1.0.124"
-=======
-serde = { version = "1.0.208", features = ["derive"] }
-sourmash = { version = "0.15.0", features = ["branchwater"] }
 serde_json = "1.0.125"
->>>>>>> ce1b9ff0
 niffler = "2.4.0"
 log = "0.4.22"
 env_logger = { version = "0.11.5", optional = true }
