[package]
name = "sourmash_plugin_branchwater"
version = "0.9.8-dev"
edition = "2021"

# See more keys and their definitions at https://doc.rust-lang.org/cargo/reference/manifest.html
[lib]
name = "sourmash_plugin_branchwater"
crate-type = ["cdylib"]

[dependencies]
pyo3 = { version = "0.22.2", features = ["extension-module", "anyhow"] }
rayon = "1.10.0"
<<<<<<< HEAD
serde = { version = "1.0.209", features = ["derive"] }
sourmash = { git = "https://github.com/sourmash-bio/sourmash.git", branch = "remove_unwrap", features = ["branchwater"] }
=======
serde = { version = "1.0.210", features = ["derive"] }
sourmash = { version = "0.15.1", features = ["branchwater"] }
>>>>>>> fa7ab221
serde_json = "1.0.128"
niffler = "2.4.0"
log = "0.4.22"
env_logger = { version = "0.11.5" }
simple-error = "0.3.1"
anyhow = "1.0.87"
zip = { version = "2.0", default-features = false }
tempfile = "3.12"
needletail = "0.5.1"
csv = "1.3.0"
camino = "1.1.9"
glob = "0.3.1"
rustworkx-core = "0.15.1"
streaming-stats = "0.2.3"

[dev-dependencies]
assert_cmd = "2.0.16"
assert_matches = "1.5.0"
predicates = "3.1.2"
tempfile = "3.12.0"

[profile.release]
#target-cpu=native
#lto = "thin"
opt-level = 3<|MERGE_RESOLUTION|>--- conflicted
+++ resolved
@@ -11,13 +11,8 @@
 [dependencies]
 pyo3 = { version = "0.22.2", features = ["extension-module", "anyhow"] }
 rayon = "1.10.0"
-<<<<<<< HEAD
-serde = { version = "1.0.209", features = ["derive"] }
 sourmash = { git = "https://github.com/sourmash-bio/sourmash.git", branch = "remove_unwrap", features = ["branchwater"] }
-=======
 serde = { version = "1.0.210", features = ["derive"] }
-sourmash = { version = "0.15.1", features = ["branchwater"] }
->>>>>>> fa7ab221
 serde_json = "1.0.128"
 niffler = "2.4.0"
 log = "0.4.22"
