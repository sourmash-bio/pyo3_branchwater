[package]
name = "sourmash_plugin_branchwater"
version = "0.9.11"
edition = "2021"

# See more keys and their definitions at https://doc.rust-lang.org/cargo/reference/manifest.html
[lib]
name = "sourmash_plugin_branchwater"
crate-type = ["cdylib"]

[dependencies]
pyo3 = { version = "0.23.2", features = ["extension-module", "anyhow"] }
rayon = "1.10.0"
<<<<<<< HEAD
serde = { version = "1.0.215", features = ["derive"] }
#sourmash = { version = "0.17.2", features = ["branchwater"] }
sourmash = {git = "https://github.com/sourmash-bio/sourmash/", branch = "try-skipmers", features = ["branchwater"]}
=======
serde = { version = "1.0.216", features = ["derive"] }
sourmash = { version = "0.17.2", features = ["branchwater"] }
>>>>>>> ab247355
serde_json = "1.0.133"
niffler = "2.4.0"
log = "0.4.22"
env_logger = { version = "0.11.5" }
simple-error = "0.3.1"
<<<<<<< HEAD
anyhow = "1.0.93"
zip = { version = "=2.0", default-features = false }
=======
anyhow = "1.0.94"
zip = { version = "2.0", default-features = false }
>>>>>>> ab247355
tempfile = "3.14"
needletail = "0.5.1"
csv = "1.3.1"
camino = "1.1.9"
glob = "0.3.1"
rustworkx-core = "0.15.1"
streaming-stats = "0.2.3"
rust_decimal = { version = "1.36.0", features = ["maths"] }
rust_decimal_macros = "1.36.0"
getset = "0.1"

[dev-dependencies]
assert_cmd = "2.0.16"
assert_matches = "1.5.0"
predicates = "3.1.2"
tempfile = "3.14.0"

[profile.release]
#target-cpu=native
#lto = "thin"
opt-level = 3<|MERGE_RESOLUTION|>--- conflicted
+++ resolved
@@ -11,26 +11,16 @@
 [dependencies]
 pyo3 = { version = "0.23.2", features = ["extension-module", "anyhow"] }
 rayon = "1.10.0"
-<<<<<<< HEAD
-serde = { version = "1.0.215", features = ["derive"] }
+serde = { version = "1.0.216", features = ["derive"] }
 #sourmash = { version = "0.17.2", features = ["branchwater"] }
 sourmash = {git = "https://github.com/sourmash-bio/sourmash/", branch = "try-skipmers", features = ["branchwater"]}
-=======
-serde = { version = "1.0.216", features = ["derive"] }
-sourmash = { version = "0.17.2", features = ["branchwater"] }
->>>>>>> ab247355
 serde_json = "1.0.133"
 niffler = "2.4.0"
 log = "0.4.22"
 env_logger = { version = "0.11.5" }
 simple-error = "0.3.1"
-<<<<<<< HEAD
-anyhow = "1.0.93"
+anyhow = "1.0.94"
 zip = { version = "=2.0", default-features = false }
-=======
-anyhow = "1.0.94"
-zip = { version = "2.0", default-features = false }
->>>>>>> ab247355
 tempfile = "3.14"
 needletail = "0.5.1"
 csv = "1.3.1"
