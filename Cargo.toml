[package]
name = "pyo3-branchwater"
version = "0.8.2"
edition = "2021"

# See more keys and their definitions at https://doc.rust-lang.org/cargo/reference/manifest.html
[lib]
name = "pyo3_branchwater"
crate-type = ["cdylib"]

[dependencies]
pyo3 = { version = "0.20.0", features = ["extension-module", "anyhow"] }
rayon = "1.8.0"
<<<<<<< HEAD
serde = { version = "1.0.190", features = ["derive"] }
#sourmash = { git = "https://github.com/sourmash-bio/sourmash", "rev" = "ff1092f8f366339caa59d7203f623813228f4356" }
sourmash = { git = "https://github.com/sourmash-bio/sourmash", branch = "lirber/mastiff", features = ["branchwater"] }
=======
serde = { version = "1.0.192", features = ["derive"] }
sourmash = { git = "https://github.com/sourmash-bio/sourmash", "rev" = "ff1092f8f366339caa59d7203f623813228f4356" }
>>>>>>> 320a5602
serde_json = "1.0.108"
niffler = "2.4.0"
log = "0.4.14"
env_logger = "0.10.1"
simple-error = "0.3.0"
anyhow = "1.0.75"
zip = "0.6"
tempfile = "3.8"
needletail = "0.5.1"
csv = "1.3.0"
camino = "1.1.6"

[dev-dependencies]
assert_cmd = "2.0.4"
assert_matches = "1.5.0"
predicates = "3.0.4"
tempfile = "3.8.1"

[profile.release]
#target-cpu=native
lto = "thin"
opt-level = 3<|MERGE_RESOLUTION|>--- conflicted
+++ resolved
@@ -11,14 +11,10 @@
 [dependencies]
 pyo3 = { version = "0.20.0", features = ["extension-module", "anyhow"] }
 rayon = "1.8.0"
-<<<<<<< HEAD
-serde = { version = "1.0.190", features = ["derive"] }
+
+serde = { version = "1.0.192", features = ["derive"] }
 #sourmash = { git = "https://github.com/sourmash-bio/sourmash", "rev" = "ff1092f8f366339caa59d7203f623813228f4356" }
 sourmash = { git = "https://github.com/sourmash-bio/sourmash", branch = "lirber/mastiff", features = ["branchwater"] }
-=======
-serde = { version = "1.0.192", features = ["derive"] }
-sourmash = { git = "https://github.com/sourmash-bio/sourmash", "rev" = "ff1092f8f366339caa59d7203f623813228f4356" }
->>>>>>> 320a5602
 serde_json = "1.0.108"
 niffler = "2.4.0"
 log = "0.4.14"
