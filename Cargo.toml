--- conflicted
+++ resolved
@@ -11,16 +11,10 @@
 [dependencies]
 pyo3 = { version = "0.21.2", features = ["extension-module", "anyhow"] }
 rayon = "1.10.0"
-<<<<<<< HEAD
-serde = { version = "1.0.203", features = ["derive"] }
+serde = { version = "1.0.204", features = ["derive"] }
 #sourmash = { version = "0.14.1", features = ["branchwater"] }
 sourmash = { git = "https://github.com/sourmash-bio/sourmash.git", branch = "debug_rocksdb_open", features = ["branchwater"] }
-serde_json = "1.0.119"
-=======
-serde = { version = "1.0.204", features = ["derive"] }
-sourmash = { version = "0.14.1", features = ["branchwater"] }
 serde_json = "1.0.120"
->>>>>>> fb378beb
 niffler = "2.4.0"
 log = "0.4.22"
 env_logger = { version = "0.11.3", optional = true }
