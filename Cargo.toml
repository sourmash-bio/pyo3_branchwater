--- conflicted
+++ resolved
@@ -11,17 +11,11 @@
 [dependencies]
 pyo3 = { version = "0.20.0", features = ["extension-module", "anyhow"] }
 rayon = "1.8.0"
-<<<<<<< HEAD
-serde = { version = "1.0.136", features = ["derive"] }
+serde = { version = "1.0.192", features = ["derive"] }
 #sourmash = { git = "https://github.com/sourmash-bio/sourmash", "rev" = "ff1092f8f366339caa59d7203f623813228f4356" }
 #sourmash = { git = "https://github.com/sourmash-bio/sourmash", branch = "lirber/mastiff", features = ["branchwater"] }
 sourmash = { path = "../sourmash/src/core", features = ["branchwater"] } 
-serde_json = "1.0.107"
-=======
-serde = { version = "1.0.192", features = ["derive"] }
-sourmash = { git = "https://github.com/sourmash-bio/sourmash", "rev" = "ff1092f8f366339caa59d7203f623813228f4356" }
 serde_json = "1.0.108"
->>>>>>> 320a5602
 niffler = "2.4.0"
 log = "0.4.14"
 env_logger = "0.10.1"
@@ -30,12 +24,8 @@
 zip = "0.6"
 tempfile = "3.8"
 needletail = "0.5.1"
-<<<<<<< HEAD
-csv = "1.2.2"
+csv = "1.3.0"
 camino = "1.1.6"
-=======
-csv = "1.3.0"
->>>>>>> 320a5602
 
 [dev-dependencies]
 assert_cmd = "2.0.4"
