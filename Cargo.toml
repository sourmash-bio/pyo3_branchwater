[package]
name = "sourmash_plugin_branchwater"
version = "0.8.7-dev"
edition = "2021"

# See more keys and their definitions at https://doc.rust-lang.org/cargo/reference/manifest.html
[lib]
name = "sourmash_plugin_branchwater"
crate-type = ["cdylib"]

[dependencies]
pyo3 = { version = "0.20.2", features = ["extension-module", "anyhow"] }
rayon = "1.8.1"
<<<<<<< HEAD
serde = { version = "1.0.195", features = ["derive"] }
sourmash = { git = "https://github.com/sourmash-bio/sourmash", rev= "409aeb415ba8b04b9c09f203817d67791afa96da", features = ["branchwater"] }
#sourmash = { version = "0.12.1", features = ["branchwater"] }
serde_json = "1.0.111"
=======
serde = { version = "1.0.196", features = ["derive"] }
sourmash = { git = "https://github.com/sourmash-bio/sourmash", rev= "94b88cc314f781342721addc5ed35c531732a9b6", features = ["branchwater"] }
#sourmash = { version = "0.12.0", features = ["branchwater"] }
serde_json = "1.0.113"
>>>>>>> b5a175ee
niffler = "2.4.0"
log = "0.4.14"
env_logger = "0.10.2"
simple-error = "0.3.0"
anyhow = "1.0.79"
zip = { version = "0.6", default-features = false, features = ["deflate"] }
tempfile = "3.9"
needletail = "0.5.1"
csv = "1.3.0"
camino = "1.1.6"

[dev-dependencies]
assert_cmd = "2.0.13"
assert_matches = "1.5.0"
predicates = "3.1.0"
tempfile = "3.9.0"

[profile.release]
#target-cpu=native
lto = "thin"
opt-level = 3<|MERGE_RESOLUTION|>--- conflicted
+++ resolved
@@ -11,17 +11,10 @@
 [dependencies]
 pyo3 = { version = "0.20.2", features = ["extension-module", "anyhow"] }
 rayon = "1.8.1"
-<<<<<<< HEAD
-serde = { version = "1.0.195", features = ["derive"] }
+serde = { version = "1.0.196", features = ["derive"] }
 sourmash = { git = "https://github.com/sourmash-bio/sourmash", rev= "409aeb415ba8b04b9c09f203817d67791afa96da", features = ["branchwater"] }
 #sourmash = { version = "0.12.1", features = ["branchwater"] }
-serde_json = "1.0.111"
-=======
-serde = { version = "1.0.196", features = ["derive"] }
-sourmash = { git = "https://github.com/sourmash-bio/sourmash", rev= "94b88cc314f781342721addc5ed35c531732a9b6", features = ["branchwater"] }
-#sourmash = { version = "0.12.0", features = ["branchwater"] }
 serde_json = "1.0.113"
->>>>>>> b5a175ee
 niffler = "2.4.0"
 log = "0.4.14"
 env_logger = "0.10.2"
