[package]
name = "sourmash_plugin_branchwater"
version = "0.9.8-dev"
edition = "2021"

# See more keys and their definitions at https://doc.rust-lang.org/cargo/reference/manifest.html
[lib]
name = "sourmash_plugin_branchwater"
crate-type = ["cdylib"]

[dependencies]
pyo3 = { version = "0.22.2", features = ["extension-module", "anyhow"] }
rayon = "1.10.0"
<<<<<<< HEAD
serde = { version = "1.0.208", features = ["derive"] }
#sourmash = { version = "0.15.1", features = ["branchwater"] }
sourmash = { git = "https://github.com/sourmash-bio/sourmash.git", branch = "remove_unwrap", features = ["branchwater"] }
serde_json = "1.0.125"
=======
serde = { version = "1.0.209", features = ["derive"] }
sourmash = { version = "0.15.1", features = ["branchwater"] }
serde_json = "1.0.127"
>>>>>>> dacd8649
niffler = "2.4.0"
log = "0.4.22"
env_logger = { version = "0.11.5" }
simple-error = "0.3.1"
anyhow = "1.0.86"
zip = { version = "2.0", default-features = false }
tempfile = "3.12"
needletail = "0.5.1"
csv = "1.3.0"
camino = "1.1.9"
glob = "0.3.1"
rustworkx-core = "0.15.1"
streaming-stats = "0.2.3"

[dev-dependencies]
assert_cmd = "2.0.16"
assert_matches = "1.5.0"
predicates = "3.1.2"
tempfile = "3.12.0"

[profile.release]
#target-cpu=native
#lto = "thin"
opt-level = 3<|MERGE_RESOLUTION|>--- conflicted
+++ resolved
@@ -11,16 +11,10 @@
 [dependencies]
 pyo3 = { version = "0.22.2", features = ["extension-module", "anyhow"] }
 rayon = "1.10.0"
-<<<<<<< HEAD
-serde = { version = "1.0.208", features = ["derive"] }
+serde = { version = "1.0.209", features = ["derive"] }
 #sourmash = { version = "0.15.1", features = ["branchwater"] }
 sourmash = { git = "https://github.com/sourmash-bio/sourmash.git", branch = "remove_unwrap", features = ["branchwater"] }
-serde_json = "1.0.125"
-=======
-serde = { version = "1.0.209", features = ["derive"] }
-sourmash = { version = "0.15.1", features = ["branchwater"] }
 serde_json = "1.0.127"
->>>>>>> dacd8649
 niffler = "2.4.0"
 log = "0.4.22"
 env_logger = { version = "0.11.5" }
