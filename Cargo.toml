--- conflicted
+++ resolved
@@ -12,12 +12,7 @@
 pyo3 = { version = "0.22.2", features = ["extension-module", "anyhow"] }
 rayon = "1.10.0"
 serde = { version = "1.0.208", features = ["derive"] }
-<<<<<<< HEAD
-sourmash = { git = "https://github.com/sourmash-bio/sourmash.git", branch = "more_rs_updates", features = ["branchwater"] }
-#sourmash = { version = "0.15.0", features = ["branchwater"] }
-=======
 sourmash = { version = "0.15.1", features = ["branchwater"] }
->>>>>>> 36d33a51
 serde_json = "1.0.125"
 niffler = "2.4.0"
 log = "0.4.22"
