--- conflicted
+++ resolved
@@ -11,13 +11,9 @@
 [dependencies]
 pyo3 = { version = "0.22.3", features = ["extension-module", "anyhow"] }
 rayon = "1.10.0"
+serde = { version = "1.0.210", features = ["derive"] }
+serde_json = "1.0.128"
 sourmash = { version = "0.15.2", features = ["branchwater"] }
-serde = { version = "1.0.210", features = ["derive"] }
-<<<<<<< HEAD
-=======
-sourmash = { version = "0.15.2", features = ["branchwater"] }
->>>>>>> d853ef38
-serde_json = "1.0.128"
 niffler = "2.4.0"
 log = "0.4.22"
 env_logger = { version = "0.11.5" }
