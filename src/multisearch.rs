--- conflicted
+++ resolved
@@ -8,17 +8,11 @@
 use std::sync::atomic;
 use std::sync::atomic::AtomicUsize;
 
-<<<<<<< HEAD
 use crate::search_significance::{
     compute_inverse_document_frequency, get_hash_frequencies, get_prob_overlap,
     get_term_frequency_inverse_document_frequency, merge_all_minhashes, Normalization,
 };
-use crate::utils::{
-    csvwriter_thread, load_collection, load_sketches, MultiSearchResult, ReportType,
-};
-=======
 use crate::utils::{csvwriter_thread, load_collection, MultiSearchResult, ReportType};
->>>>>>> 43d1d774
 use sourmash::ani_utils::ani_from_containment;
 
 /// Search many queries against a list of signatures.
@@ -54,9 +48,7 @@
         allow_failed_sigpaths,
     )?;
 
-<<<<<<< HEAD
-    let againsts: Vec<crate::utils::SmallSignature> =
-        load_sketches(against_collection, selection, ReportType::Against).unwrap();
+    let againsts: Vec<SmallSignature> = against_collection.load_sketches(selection)?;
 
     let mut n_comparisons = 0.0;
     // let mut queries_merged_mh: KmerMinHash = Default::default();
@@ -113,9 +105,6 @@
         );
         eprintln!("\tDone.\n");
     }
-=======
-    let against = against_collection.load_sketches(selection)?;
->>>>>>> 43d1d774
 
     // set up a multi-producer, single-consumer channel.
     let (send, recv) =
