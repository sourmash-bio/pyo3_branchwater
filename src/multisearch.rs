/// multisearch: massively parallel in-memory sketch search.
use anyhow::Result;
use rayon::prelude::*;
use sourmash::selection::Selection;
use sourmash::signature::SigsTrait;
use sourmash::sketch::minhash::KmerMinHash;
use std::collections::HashMap;
use std::sync::atomic;
use std::sync::atomic::AtomicUsize;

use crate::search_significance::{
    compute_inverse_document_frequency, get_hash_frequencies, get_prob_overlap,
    get_term_frequency_inverse_document_frequency, merge_all_minhashes, Normalization,
};
use crate::utils::multicollection::SmallSignature;
use crate::utils::{csvwriter_thread, load_collection, MultiSearchResult, ReportType};
use sourmash::ani_utils::ani_from_containment;

#[derive(Default, Clone, Debug)]
struct ProbOverlapStats {
    prob_overlap: f64,
    prob_overlap_adjusted: f64,
    containment_adjusted: f64,
    containment_adjusted_log10: f64,
    tf_idf_score: f64,
}

/// Computes probability overlap statistics for a single pair of signatures
fn compute_single_prob_overlap(
    query: &SmallSignature,
    against: &SmallSignature,
    n_comparisons: f64,
    query_merged_frequencies: &HashMap<u64, f64>,
    against_merged_frequencies: &HashMap<u64, f64>,
    query_term_frequencies: &HashMap<String, HashMap<u64, f64>>,
    inverse_document_frequency: &HashMap<u64, f64>,
    containment_query_in_target: f64,
) -> ProbOverlapStats {
    let overlapping_hashvals: Vec<u64> = query
        .minhash
        .intersection(&against.minhash)
        .expect("Intersection of query and against minhashes")
        .0;

    let prob_overlap = get_prob_overlap(
        &overlapping_hashvals,
        query_merged_frequencies,
        against_merged_frequencies,
    );

    let prob_overlap_adjusted = prob_overlap * n_comparisons;
    let containment_adjusted = containment_query_in_target / prob_overlap_adjusted;

    ProbOverlapStats {
        prob_overlap,
        prob_overlap_adjusted,
        containment_adjusted,
        containment_adjusted_log10: containment_adjusted.log10(),
        tf_idf_score: get_term_frequency_inverse_document_frequency(
            &overlapping_hashvals,
            &query_term_frequencies[&query.md5sum],
            inverse_document_frequency,
        ),
    }
}

/// Computes probability overlap statistics for queries and against signatures
/// Estimate probability of overlap between query sig and against sig, using
/// underlying distribution of hashvals for all queries and all againsts
fn compute_prob_overlap_stats(
    queries: &Vec<SmallSignature>,
    againsts: &Vec<SmallSignature>,
) -> (
    f64,
    HashMap<u64, f64>,
    HashMap<u64, f64>,
    HashMap<String, HashMap<u64, f64>>,
    HashMap<u64, f64>,
) {
    let n_comparisons = againsts.len() as f64 * queries.len() as f64;

    // Combine all the queries and against into a single signature each
    eprintln!("Merging queries ...");
    let queries_merged_mh: KmerMinHash =
        merge_all_minhashes(queries).expect("Merging query minhashes");
    eprintln!("\tDone.\n");

    eprintln!("Merging against ...");
    let against_merged_mh: KmerMinHash =
        merge_all_minhashes(againsts).expect("Merging against minhashes");
    eprintln!("\tDone.\n");

    // Compute IDF
    eprintln!("Computing Inverse Document Frequency (IDF) of hashes in all againsts ...");
    let inverse_document_frequency =
        compute_inverse_document_frequency(&against_merged_mh, againsts, Some(true));
    eprintln!("\tDone.\n");

    // Compute frequencies
    eprintln!("Computing frequency of hashvals across all againsts (L1 Norm) ...");
    let against_merged_frequencies =
        get_hash_frequencies(&against_merged_mh, Some(Normalization::L1));
    eprintln!("\tDone.\n");

    eprintln!("Computing frequency of hashvals across all queries (L1 Norm) ...");
    let query_merged_frequencies =
        get_hash_frequencies(&queries_merged_mh, Some(Normalization::L1));
    eprintln!("\tDone.\n");

    // Compute term frequencies
    eprintln!("Computing hashval term frequencies within each query (L2 Norm) ...");
    let query_term_frequencies = HashMap::from(
        queries
            .par_iter()
            .map(|query| {
                (
                    query.md5sum.clone(),
                    get_hash_frequencies(&query.minhash, Some(Normalization::L2)),
                )
            })
            .collect::<HashMap<String, HashMap<u64, f64>>>(),
    );
    eprintln!("\tDone.\n");

    (
        n_comparisons,
        query_merged_frequencies,
        against_merged_frequencies,
        query_term_frequencies,
        inverse_document_frequency,
    )
}

/// Search many queries against a list of signatures.
///
/// Note: this function loads all _queries_ into memory, and iterates over
/// database once.

pub fn multisearch(
    query_filepath: String,
    against_filepath: String,
    threshold: f64,
    selection: Selection,
    allow_failed_sigpaths: bool,
    estimate_ani: bool,
    estimate_prob_overlap: bool,
    output: Option<String>,
) -> Result<(), Box<dyn std::error::Error>> {
    // Load all queries into memory at once.
    let query_collection = load_collection(
        &query_filepath,
        &selection,
        ReportType::Query,
        allow_failed_sigpaths,
    )?;

<<<<<<< HEAD
    let queries: Vec<SmallSignature> = query_collection.load_sketches(selection)?;
=======
    let expected_scaled = match selection.scaled() {
        Some(s) => s,
        None => {
            let s = *query_collection.max_scaled().expect("no records!?") as u32;
            eprintln!(
                "Setting scaled={} based on max scaled in query collection",
                s
            );
            s
        }
    };

    let ksize = selection.ksize().unwrap() as f64;

    let mut new_selection = selection;
    new_selection.set_scaled(expected_scaled);

    let queries = query_collection.load_sketches(&new_selection)?;
>>>>>>> c5f5866d

    // Load all against sketches into memory at once.
    let against_collection = load_collection(
        &against_filepath,
        &new_selection,
        ReportType::Against,
        allow_failed_sigpaths,
    )?;

<<<<<<< HEAD
    let againsts: Vec<SmallSignature> = against_collection.load_sketches(selection)?;

    let (
        n_comparisons,
        query_merged_frequencies,
        against_merged_frequencies,
        query_term_frequencies,
        inverse_document_frequency,
    ) = if estimate_prob_overlap {
        compute_prob_overlap_stats(&queries, &againsts)
    } else {
        (
            0.0,
            Default::default(),
            Default::default(),
            Default::default(),
            Default::default(),
        )
    };
=======
    let against = against_collection.load_sketches(&new_selection)?;
>>>>>>> c5f5866d

    // set up a multi-producer, single-consumer channel.
    let (send, recv) =
        std::sync::mpsc::sync_channel::<MultiSearchResult>(rayon::current_num_threads());

    // // & spawn a thread that is dedicated to printing to a buffered output
    let thrd = csvwriter_thread(recv, output);

    //
    // Main loop: iterate (in parallel) over all search signature paths,
    // loading them individually and searching them. Stuff results into
    // the writer thread above.
    //

    let processed_cmp = AtomicUsize::new(0);

    let send = againsts
        .par_iter()
        .filter_map(|against| {
            let mut results = vec![];
            // search for matches & save containment.
            for query in queries.iter() {
                let i = processed_cmp.fetch_add(1, atomic::Ordering::SeqCst);
                if i % 100000 == 0 && i > 0 {
                    eprintln!("Processed {} comparisons", i);
                }

                // be paranoid and check scaled.
                if query.minhash.scaled() != expected_scaled {
                    panic!("different scaled for query");
                }

                if against.minhash.scaled() != expected_scaled {
                    panic!("different scaled for against");
                }

                let overlap = query
                    .minhash
                    .count_common(&against.minhash, false)
                    .expect("cannot compare query and against!?")
                    as f64;
                // use downsampled sizes
                let query_size = query.minhash.size() as f64;
                let target_size = against.minhash.size() as f64;

                let containment_query_in_target = overlap / query_size;

                if containment_query_in_target > threshold {
                    let containment_target_in_query = overlap / target_size;
                    let max_containment =
                        containment_query_in_target.max(containment_target_in_query);
                    let jaccard = overlap / (target_size + query_size - overlap);
                    let mut query_containment_ani = None;
                    let mut match_containment_ani = None;
                    let mut average_containment_ani = None;
                    let mut max_containment_ani = None;
                    let mut prob_overlap: Option<f64> = None;
                    let mut prob_overlap_adjusted: Option<f64> = None;
                    let mut containment_adjusted: Option<f64> = None;
                    let mut containment_adjusted_log10: Option<f64> = None;
                    let mut tf_idf_score: Option<f64> = None;

                    // Compute probability overlap stats if requested
                    if estimate_prob_overlap {
                        let prob_stats = compute_single_prob_overlap(
                            query,
                            against,
                            n_comparisons,
                            &query_merged_frequencies,
                            &against_merged_frequencies,
                            &query_term_frequencies,
                            &inverse_document_frequency,
                            containment_query_in_target,
                        );
                        prob_overlap = Some(prob_stats.prob_overlap);
                        prob_overlap_adjusted = Some(prob_stats.prob_overlap_adjusted);
                        containment_adjusted = Some(prob_stats.containment_adjusted);
                        containment_adjusted_log10 = Some(prob_stats.containment_adjusted_log10);
                        tf_idf_score = Some(prob_stats.tf_idf_score);
                    }

                    // estimate ANI values
                    if estimate_ani {
                        let qani = ani_from_containment(containment_query_in_target, ksize);
                        let mani = ani_from_containment(containment_target_in_query, ksize);
                        query_containment_ani = Some(qani);
                        match_containment_ani = Some(mani);
                        average_containment_ani = Some((qani + mani) / 2.);
                        max_containment_ani = Some(f64::max(qani, mani));
                    }

                    results.push(MultiSearchResult {
                        query_name: query.name.clone(),
                        query_md5: query.md5sum.clone(),
                        match_name: against.name.clone(),
                        match_md5: against.md5sum.clone(),
                        ksize: query.minhash.ksize() as u16,
                        scaled: query.minhash.scaled(),
                        moltype: query.minhash.hash_function().to_string(),
                        containment: containment_query_in_target,
                        max_containment,
                        jaccard,
                        intersect_hashes: overlap,
                        query_containment_ani,
                        match_containment_ani,
                        average_containment_ani,
                        max_containment_ani,
                        prob_overlap: prob_overlap,
                        prob_overlap_adjusted: prob_overlap_adjusted,
                        containment_adjusted: containment_adjusted,
                        containment_adjusted_log10: containment_adjusted_log10,
                        tf_idf_score: tf_idf_score,
                    })
                }
            }
            if results.is_empty() {
                None
            } else {
                Some(results)
            }
        })
        .flatten()
        .try_for_each_with(send, |s, m| s.send(m));

    // do some cleanup and error handling -
    if let Err(e) = send {
        eprintln!("Unable to send internal data: {:?}", e);
    }

    if let Err(e) = thrd.join() {
        eprintln!("Unable to join internal thread: {:?}", e);
    }

    // done!
    let i: usize = processed_cmp.fetch_max(0, atomic::Ordering::SeqCst);
    eprintln!("DONE. Processed {} comparisons", i);

    Ok(())
}<|MERGE_RESOLUTION|>--- conflicted
+++ resolved
@@ -154,9 +154,7 @@
         allow_failed_sigpaths,
     )?;
 
-<<<<<<< HEAD
-    let queries: Vec<SmallSignature> = query_collection.load_sketches(selection)?;
-=======
+
     let expected_scaled = match selection.scaled() {
         Some(s) => s,
         None => {
@@ -174,8 +172,7 @@
     let mut new_selection = selection;
     new_selection.set_scaled(expected_scaled);
 
-    let queries = query_collection.load_sketches(&new_selection)?;
->>>>>>> c5f5866d
+    let queries: Vec<SmallSignature> = query_collection.load_sketches(selection)?;
 
     // Load all against sketches into memory at once.
     let against_collection = load_collection(
@@ -185,7 +182,6 @@
         allow_failed_sigpaths,
     )?;
 
-<<<<<<< HEAD
     let againsts: Vec<SmallSignature> = against_collection.load_sketches(selection)?;
 
     let (
@@ -205,9 +201,7 @@
             Default::default(),
         )
     };
-=======
-    let against = against_collection.load_sketches(&new_selection)?;
->>>>>>> c5f5866d
+
 
     // set up a multi-producer, single-consumer channel.
     let (send, recv) =
