--- conflicted
+++ resolved
@@ -29,13 +29,8 @@
 pub fn fastmultigather(
     query_filepath: String,
     against_filepath: String,
-<<<<<<< HEAD
-    threshold_bp: usize,
+    threshold_bp: u32,
     scaled: Option<u32>,
-=======
-    threshold_bp: u32,
-    scaled: Option<usize>,
->>>>>>> 86a1246a
     selection: Selection,
     allow_failed_sigpaths: bool,
     save_matches: bool,
@@ -51,17 +46,10 @@
         allow_failed_sigpaths,
     )?;
 
-<<<<<<< HEAD
-    let scaled: u32 = match scaled {
+    let scaled = match scaled {
         Some(s) => s,
         None => {
-            let scaled = *query_collection.max_scaled().expect("no records!?") as u32;
-=======
-    let scaled = match scaled {
-        Some(s) => s as u32,
-        None => {
             let scaled = *query_collection.max_scaled().expect("no records!?");
->>>>>>> 86a1246a
             eprintln!(
                 "Setting scaled={} based on max scaled in query collection",
                 scaled
