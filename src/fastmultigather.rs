/// fastmultigather: Run gather for multiple queries against a list of files.
use anyhow::Result;
use rayon::prelude::*;

use sourmash::prelude::ToWriter;
use sourmash::{selection::Selection, signature::SigsTrait};

use std::sync::atomic;
use std::sync::atomic::AtomicUsize;

use std::collections::BinaryHeap;

use camino::Utf8Path as PathBuf;

use std::collections::HashSet;
use std::fs::File;

use sourmash::signature::Signature;
use sourmash::sketch::minhash::KmerMinHash;
use sourmash::sketch::Sketch;

use crate::utils::{
    consume_query_by_gather, load_collection, load_sketches, write_prefetch, PrefetchResult,
    ReportType,
};

pub fn fastmultigather(
    query_filepath: String,
    against_filepath: String,
    threshold_bp: usize,
    scaled: usize,
    selection: &Selection,
    allow_failed_sigpaths: bool,
    save_matches: bool,
) -> Result<()> {
    // load query collection
    let query_collection = load_collection(
        &query_filepath,
        selection,
        ReportType::Query,
        allow_failed_sigpaths,
    )?;

    let threshold_hashes: u64 = {
        let x = threshold_bp / scaled;
        if x > 0 {
            x
        } else {
            1
        }
    }
    .try_into()
    .unwrap();

    println!("threshold overlap: {} {}", threshold_hashes, threshold_bp);

    // load against collection
    let against_collection = load_collection(
        &against_filepath,
        selection,
        ReportType::Against,
        allow_failed_sigpaths,
    )?;
    // load against sketches into memory, downsampling on the way
    let against = load_sketches(against_collection, selection, ReportType::Against).unwrap();

    // Iterate over all queries => do prefetch and gather!
    let processed_queries = AtomicUsize::new(0);
    let skipped_paths = AtomicUsize::new(0);
    let failed_paths = AtomicUsize::new(0);

<<<<<<< HEAD
    query_collection
        .par_iter()
        .for_each(|(coll, _idx, record)| {
            // increment counter of # of queries. q: could we instead use the _idx from par_iter(), or will it vary based on thread?
            let _i = processed_queries.fetch_add(1, atomic::Ordering::SeqCst);
            // Load query sig (downsampling happens here)
            match coll.sig_from_record(record) {
                Ok(query_sig) => {
                    let name = query_sig.name();
                    let prefix = name.split(' ').next().unwrap_or_default().to_string();
                    let location = PathBuf::new(&prefix).file_name().unwrap();
                    if let Some(query_mh) = query_sig.minhash() {
                        let mut matching_hashes =
                            if save_matches { Some(Vec::new()) } else { None };
                        let matchlist: BinaryHeap<PrefetchResult> = against
                            .iter()
                            .filter_map(|against| {
                                let mut mm: Option<PrefetchResult> = None;
                                if let Ok(overlap) = against.minhash.count_common(query_mh, false) {
                                    if overlap >= threshold_hashes {
                                        if save_matches {
                                            if let Ok(intersection) =
                                                against.minhash.intersection(query_mh)
                                            {
                                                matching_hashes
                                                    .as_mut()
                                                    .unwrap()
                                                    .extend(intersection.0);
                                            }
=======
    #[rustfmt::skip]
    query_collection
        .par_iter()
        .for_each(|(_idx, record)| {
        // increment counter of # of queries. q: could we instead use the _idx from par_iter(), or will it vary based on thread?
        let _i = processed_queries.fetch_add(1, atomic::Ordering::SeqCst);
        // Load query sig (downsampling happens here)
        match query_collection.sig_from_record(record) {
            Ok(query_sig) => {
                let name = query_sig.name();
                let prefix = name.split(' ').next().unwrap_or_default().to_string();
                let location = PathBuf::new(&prefix).file_name().unwrap();
                if let Some(query_mh) = query_sig.minhash() {
                    let mut matching_hashes = if save_matches { Some(Vec::new()) } else { None };
                    let matchlist: BinaryHeap<PrefetchResult> = against
                        .iter()
                        .filter_map(|against| {
                            let mut mm: Option<PrefetchResult> = None;
                            if let Ok(overlap) = against.minhash.count_common(query_mh, false) {
                                if overlap >= threshold_hashes {
                                    if save_matches {
                                        if let Ok(intersection) =
                                            against.minhash.intersection(query_mh)
                                        {
                                            matching_hashes
                                                .as_mut()
                                                .unwrap()
                                                .extend(intersection.0);
>>>>>>> bfb5053f
                                        }
                                        let result = PrefetchResult {
                                            name: against.name.clone(),
                                            md5sum: against.md5sum.clone(),
                                            minhash: against.minhash.clone(),
                                            location: against.location.clone(),
                                            overlap,
                                        };
                                        mm = Some(result);
                                    }
                                }
                                mm
                            })
                            .collect();
                        if !matchlist.is_empty() {
                            let prefetch_output = format!("{}.prefetch.csv", location);
                            let gather_output = format!("{}.gather.csv", location);

                            // Save initial list of matches to prefetch output
                            write_prefetch(&query_sig, Some(prefetch_output), &matchlist).ok();

                            // Now, do the gather!
                            consume_query_by_gather(
                                query_sig.clone(),
                                scaled as u64,
                                matchlist,
                                threshold_hashes,
                                Some(gather_output),
                            )
                            .ok();

                            // Save matching hashes to .sig file if save_matches is true
                            if save_matches {
                                if let Some(hashes) = matching_hashes {
                                    let sig_filename = format!("{}.matches.sig", name);
                                    if let Ok(mut file) = File::create(&sig_filename) {
                                        let unique_hashes: HashSet<u64> =
                                            hashes.into_iter().collect();
                                        let mut new_mh = KmerMinHash::new(
                                            query_mh.scaled().try_into().unwrap(),
                                            query_mh.ksize().try_into().unwrap(),
                                            query_mh.hash_function().clone(),
                                            query_mh.seed(),
                                            false,
                                            query_mh.num(),
                                        );
                                        new_mh
                                            .add_many(
                                                &unique_hashes.into_iter().collect::<Vec<_>>(),
                                            )
                                            .ok();
                                        let mut signature = Signature::default();
                                        signature.push(Sketch::MinHash(new_mh));
                                        signature.set_filename(&name);
                                        if let Err(e) = signature.to_writer(&mut file) {
                                            eprintln!("Error writing signature file: {}", e);
                                        }
                                    } else {
                                        eprintln!(
                                            "Error creating signature file: {}",
                                            sig_filename
                                        );
                                    }
                                }
                            }
                        } else {
                            println!("No matches to '{}'", location);
                        }
                    } else {
                        // different warning here? Could not load sig from record??
                        eprintln!(
                            "WARNING: no compatible sketches in path '{}'",
                            record.internal_location()
                        );
                        let _ = skipped_paths.fetch_add(1, atomic::Ordering::SeqCst);
                    }
                }
                Err(_) => {
                    // different warning here? Could not load sig from record??
                    eprintln!(
                        "WARNING: no compatible sketches in path '{}'",
                        record.internal_location()
                    );
                    let _ = skipped_paths.fetch_add(1, atomic::Ordering::SeqCst);
                }
            }
        });

    println!(
        "DONE. Processed {} queries total.",
        processed_queries.into_inner()
    );

    let skipped_paths = skipped_paths.into_inner();
    let failed_paths = failed_paths.into_inner();

    if skipped_paths > 0 {
        eprintln!(
            "WARNING: skipped {} query paths - no compatible signatures.",
            skipped_paths
        );
    }
    if failed_paths > 0 {
        eprintln!(
            "WARNING: {} query paths failed to load. See error messages above.",
            failed_paths
        );
    }

    Ok(())
}<|MERGE_RESOLUTION|>--- conflicted
+++ resolved
@@ -69,7 +69,7 @@
     let skipped_paths = AtomicUsize::new(0);
     let failed_paths = AtomicUsize::new(0);
 
-<<<<<<< HEAD
+    #[rustfmt::skip]
     query_collection
         .par_iter()
         .for_each(|(coll, _idx, record)| {
@@ -99,36 +99,6 @@
                                                     .unwrap()
                                                     .extend(intersection.0);
                                             }
-=======
-    #[rustfmt::skip]
-    query_collection
-        .par_iter()
-        .for_each(|(_idx, record)| {
-        // increment counter of # of queries. q: could we instead use the _idx from par_iter(), or will it vary based on thread?
-        let _i = processed_queries.fetch_add(1, atomic::Ordering::SeqCst);
-        // Load query sig (downsampling happens here)
-        match query_collection.sig_from_record(record) {
-            Ok(query_sig) => {
-                let name = query_sig.name();
-                let prefix = name.split(' ').next().unwrap_or_default().to_string();
-                let location = PathBuf::new(&prefix).file_name().unwrap();
-                if let Some(query_mh) = query_sig.minhash() {
-                    let mut matching_hashes = if save_matches { Some(Vec::new()) } else { None };
-                    let matchlist: BinaryHeap<PrefetchResult> = against
-                        .iter()
-                        .filter_map(|against| {
-                            let mut mm: Option<PrefetchResult> = None;
-                            if let Ok(overlap) = against.minhash.count_common(query_mh, false) {
-                                if overlap >= threshold_hashes {
-                                    if save_matches {
-                                        if let Ok(intersection) =
-                                            against.minhash.intersection(query_mh)
-                                        {
-                                            matching_hashes
-                                                .as_mut()
-                                                .unwrap()
-                                                .extend(intersection.0);
->>>>>>> bfb5053f
                                         }
                                         let result = PrefetchResult {
                                             name: against.name.clone(),
