--- conflicted
+++ resolved
@@ -22,13 +22,8 @@
 use sourmash::sketch::Sketch;
 
 use crate::utils::{
-<<<<<<< HEAD
-    consume_query_by_gather, load_collection, write_prefetch, MultiCollection, PrefetchResult,
-    ReportType,
-=======
     consume_query_by_gather, csvwriter_thread, load_collection, write_prefetch,
-    BranchwaterGatherResult, PrefetchResult, ReportType,
->>>>>>> 656f8708
+    BranchwaterGatherResult, PrefetchResult, ReportType, MultiCollection
 };
 
 #[allow(clippy::too_many_arguments)]
