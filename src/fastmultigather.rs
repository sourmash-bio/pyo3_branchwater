--- conflicted
+++ resolved
@@ -262,7 +262,6 @@
     });
 
     drop(send);
-<<<<<<< HEAD
     gather_out_thrd
         .join()
         .expect("unable to join CSV writing thread!?");
@@ -272,32 +271,4 @@
         skipped_paths.into_inner(),
         failed_paths.into_inner(),
     ))
-=======
-    if let Err(e) = gather_out_thrd.join() {
-        eprintln!("Unable to join internal thread: {:?}", e);
-    }
-
-    println!(
-        "DONE. Processed {} queries total.",
-        processed_queries.into_inner()
-    );
-
-    let skipped_paths = skipped_paths.into_inner();
-    let failed_paths = failed_paths.into_inner();
-
-    if skipped_paths > 0 {
-        eprintln!(
-            "WARNING: skipped {} query paths - no compatible signatures.",
-            skipped_paths
-        );
-    }
-    if failed_paths > 0 {
-        eprintln!(
-            "WARNING: {} query paths failed to load. See error messages above.",
-            failed_paths
-        );
-    }
-
-    Ok(())
->>>>>>> 401562c2
 }