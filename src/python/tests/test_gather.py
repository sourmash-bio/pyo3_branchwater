import os
import pytest
import pandas

import sourmash
from . import sourmash_tst_utils as utils


def get_test_data(filename):
    thisdir = os.path.dirname(__file__)
    return os.path.join(thisdir, 'test-data', filename)


def make_file_list(filename, paths):
    with open(filename, 'wt') as fp:
        fp.write("\n".join(paths))
        fp.write("\n")


def zip_siglist(runtmp, siglist, db):
    runtmp.sourmash('sig', 'cat', siglist,
                    '-o', db)
    return db


def test_installed(runtmp):
    with pytest.raises(utils.SourmashCommandFailed):
        runtmp.sourmash('scripts', 'fastgather')

    assert 'usage:  fastgather' in runtmp.last_result.err


@pytest.mark.parametrize('zip_against', [False, True])
def test_simple(runtmp, zip_against):
    # test basic execution!
    query = get_test_data('SRR606249.sig.gz')
    against_list = runtmp.output('against.txt')

    sig2 = get_test_data('2.fa.sig.gz')
    sig47 = get_test_data('47.fa.sig.gz')
    sig63 = get_test_data('63.fa.sig.gz')

    make_file_list(against_list, [sig2, sig47, sig63])

    if zip_against:
        against_list = zip_siglist(runtmp, against_list, runtmp.output('against.zip'))

    g_output = runtmp.output('gather.csv')
    p_output = runtmp.output('prefetch.csv')

    runtmp.sourmash('scripts', 'fastgather', query, against_list,
                    '-o', g_output, '-s', '100000')
    assert os.path.exists(g_output)

    df = pandas.read_csv(g_output)
    assert len(df) == 3
    keys = set(df.keys())
    assert keys == {'query_filename', 'query_name', 'query_md5', 'match_name', 'match_md5', 'rank', 'intersect_bp'}


@pytest.mark.parametrize('zip_against', [False, True])
def test_simple_with_prefetch(runtmp, zip_against):
    # test basic execution!
    query = get_test_data('SRR606249.sig.gz')
    against_list = runtmp.output('against.txt')

    sig2 = get_test_data('2.fa.sig.gz')
    sig47 = get_test_data('47.fa.sig.gz')
    sig63 = get_test_data('63.fa.sig.gz')

    make_file_list(against_list, [sig2, sig47, sig63])

    if zip_against:
        against_list = zip_siglist(runtmp, against_list, runtmp.output('against.zip'))

    g_output = runtmp.output('gather.csv')
    p_output = runtmp.output('prefetch.csv')

    runtmp.sourmash('scripts', 'fastgather', query, against_list,
                    '-o', g_output, '--output-prefetch', p_output,
                    '-s', '100000')
    assert os.path.exists(g_output)
    assert os.path.exists(p_output)

    df = pandas.read_csv(g_output)
    assert len(df) == 3
    keys = set(df.keys())
    assert keys == {'query_filename', 'query_name', 'query_md5', 'match_name', 'match_md5', 'rank', 'intersect_bp'}

    df = pandas.read_csv(p_output)
    assert len(df) == 3
    keys = set(df.keys())
    assert keys == {'query_filename', 'query_name', 'query_md5', 'match_name', 'match_md5', 'intersect_bp'}


@pytest.mark.parametrize('zip_against', [False, True])
def test_missing_query(runtmp, capfd, zip_against):
    # test missing query
    query = runtmp.output('no-such-file')
    against_list = runtmp.output('against.txt')

    sig2 = get_test_data('2.fa.sig.gz')
    sig47 = get_test_data('47.fa.sig.gz')
    sig63 = get_test_data('63.fa.sig.gz')

    make_file_list(against_list, [sig2, sig47, sig63])

    if zip_against:
        against_list = zip_siglist(runtmp, against_list, runtmp.output('against.zip'))

    g_output = runtmp.output('gather.csv')
    p_output = runtmp.output('prefetch.csv')

    with pytest.raises(utils.SourmashCommandFailed):
        runtmp.sourmash('scripts', 'fastgather', query, against_list,
                        '-o', g_output, '--output-prefetch', p_output,
                        '-s', '100000')

    captured = capfd.readouterr()
    print(captured.err)

    assert 'Error: No such file or directory' in captured.err


@pytest.mark.parametrize('zip_against', [False, True])
def test_bad_query(runtmp, capfd, zip_against):
    # test non-sig query
    query = runtmp.output('no-such-file')
    against_list = runtmp.output('against.txt')

    sig2 = get_test_data('2.fa.sig.gz')
    sig47 = get_test_data('47.fa.sig.gz')
    sig63 = get_test_data('63.fa.sig.gz')

    # query doesn't need to be a sig anymore - sig, zip, or pathlist welcome
    # as long as there's only one sketch that matches params
    make_file_list(query, [sig2,sig47])
    make_file_list(against_list, [sig2, sig47, sig63])

    if zip_against:
        against_list = zip_siglist(runtmp, against_list, runtmp.output('against.zip'))

    g_output = runtmp.output('gather.csv')
    p_output = runtmp.output('prefetch.csv')

    with pytest.raises(utils.SourmashCommandFailed):
        runtmp.sourmash('scripts', 'fastgather', query, against_list,
                        '-o', g_output, '--output-prefetch', p_output,
                        '-s', '100000')

    captured = capfd.readouterr()
    print(captured.err)

    assert 'Error: Fastgather requires a single query sketch. Check input:' in captured.err


@pytest.mark.parametrize('zip_against', [False, True])
def test_missing_against(runtmp, capfd, zip_against):
    # test missing against
    query = get_test_data('SRR606249.sig.gz')
    against_list = runtmp.output('against.txt')

    # don't make against list
    if zip_against:
        against_list = runtmp.output('against.zip')

    g_output = runtmp.output('gather.csv')
    p_output = runtmp.output('prefetch.csv')

    with pytest.raises(utils.SourmashCommandFailed):
        runtmp.sourmash('scripts', 'fastgather', query, against_list,
                        '-o', g_output, '--output-prefetch', p_output,
                        '-s', '100000')

    captured = capfd.readouterr()
    print(captured.err)

    assert 'Error: No such file or directory' in captured.err


def test_sig_against(runtmp, capfd):
    # sig file is ok as against file now 
    query = get_test_data('SRR606249.sig.gz')

    sig2 = get_test_data('2.fa.sig.gz')

    g_output = runtmp.output('gather.csv')
    p_output = runtmp.output('prefetch.csv')

    runtmp.sourmash('scripts', 'fastgather', query, sig2,
                        '-o', g_output, '--output-prefetch', p_output,
                        '-s', '100000')

    captured = capfd.readouterr()
    print(captured.err)

    assert os.path.exists(g_output)

    df = pandas.read_csv(g_output)
    assert len(df) == 1
    keys = set(df.keys())
    assert keys == {'query_filename', 'query_name', 'query_md5', 'match_name', 'match_md5', 'rank', 'intersect_bp'}


def test_bad_against(runtmp, capfd):
    # test bad 'against' file - in this case, one containing a bad filename.
    query = get_test_data('SRR606249.sig.gz')
    against_list = runtmp.output('against.txt')

    sig2 = get_test_data('2.fa.sig.gz')
    make_file_list(against_list, [sig2, 'no-exist'])


    g_output = runtmp.output('gather.csv')
    p_output = runtmp.output('prefetch.csv')

    runtmp.sourmash('scripts', 'fastgather', query, against_list,
                    '-o', g_output, '--output-prefetch', p_output,
                    '-s', '100000')

    captured = capfd.readouterr()
    print(captured.err)

    assert "WARNING: could not load sketches from path 'no-exist'" in captured.err
    assert "WARNING: 1 search paths failed to load. See error messages above." in captured.err


def test_bad_against_2(runtmp, capfd):
    # test bad 'against' file - in this case, one containing an empty file
    query = get_test_data('SRR606249.sig.gz')
    against_list = runtmp.output('against.txt')

    sig2 = get_test_data('2.fa.sig.gz')
    empty_file = runtmp.output('empty.sig')
    with open(empty_file, 'wb') as fp:
        pass
    make_file_list(against_list, [sig2, empty_file])


    g_output = runtmp.output('gather.csv')
    p_output = runtmp.output('prefetch.csv')

    runtmp.sourmash('scripts', 'fastgather', query, against_list,
                    '-o', g_output, '--output-prefetch', p_output,
                    '-s', '100000')

    captured = capfd.readouterr()
    print(captured.err)

    assert "Sketch loading error: File is too short, less than five bytes" in captured.err
    assert "WARNING: could not load sketches from path" in captured.err

    assert "WARNING: 1 search paths failed to load. See error messages above." in captured.err


def test_bad_against_3(runtmp, capfd):
    # test with a bad against (a .sig.gz file renamed as zip file)
    query = get_test_data('SRR606249.sig.gz')

    sig2 = get_test_data('2.fa.sig.gz')
    against_zip = runtmp.output('against.zip')
    # cp sig2 into against_zip
    with open(against_zip, 'wb') as fp:
        with open(sig2, 'rb') as fp2:
            fp.write(fp2.read())

    g_output = runtmp.output('gather.csv')
    p_output = runtmp.output('prefetch.csv')

    with pytest.raises(utils.SourmashCommandFailed):
        runtmp.sourmash('scripts', 'fastgather', query, against_zip,
                    '-o', g_output, '--output-prefetch', p_output,
                    '-s', '100000')

    captured = capfd.readouterr()
    print(captured.err)

    assert 'InvalidArchive' in captured.err


@pytest.mark.parametrize('zip_against', [False, True])
def test_against_multisigfile(runtmp, zip_against):
    # test against a sigfile that contains multiple sketches
    query = get_test_data('SRR606249.sig.gz')
    against_list = runtmp.output('against.txt')

    sig2 = get_test_data('2.fa.sig.gz')
    sig47 = get_test_data('47.fa.sig.gz')
    sig63 = get_test_data('63.fa.sig.gz')

    combined = runtmp.output('combined.sig.gz')
    runtmp.sourmash('sig', 'cat', sig2, sig47, sig63, '-o', combined)
    make_file_list(against_list, [combined])

    if zip_against:
        against_list = zip_siglist(runtmp, against_list, runtmp.output('against.zip'))

    g_output = runtmp.output('gather.csv')
    p_output = runtmp.output('prefetch.csv')

    runtmp.sourmash('scripts', 'fastgather', query, against_list,
                    '-o', g_output, '--output-prefetch', p_output,
                    '-s', '100000')
    df = pandas.read_csv(g_output)
    if zip_against:
        assert len(df) == 3
        print(df)
    else:
        print(df)
        assert len(df) == 1
    # @CTB this is a bug :(. It should load multiple sketches properly!


@pytest.mark.parametrize('zip_against', [False, True])
def test_query_multisigfile(runtmp, capfd, zip_against):
    # test with a sigfile that contains multiple sketches
    against_list = runtmp.output('against.txt')

    sig2 = get_test_data('2.fa.sig.gz')
    sig47 = get_test_data('47.fa.sig.gz')
    sig63 = get_test_data('63.fa.sig.gz')

    combined = runtmp.output('combined.sig.gz')
    runtmp.sourmash('sig', 'cat', sig2, sig47, sig63, '-o', combined)

    make_file_list(against_list, [sig2, sig47, sig63])

    if zip_against:
        against_list = zip_siglist(runtmp, against_list, runtmp.output('against.zip'))

    g_output = runtmp.output('gather.csv')
    p_output = runtmp.output('prefetch.csv')

    with pytest.raises(utils.SourmashCommandFailed):
        runtmp.sourmash('scripts', 'fastgather', combined, against_list,
                    '-o', g_output, '--output-prefetch', p_output,
                    '-s', '100000')
    # this fails now :)
    captured = capfd.readouterr()
    print(captured.err)
    assert "Error: Fastgather requires a single query sketch. Check input:" in captured.err


@pytest.mark.parametrize('zip_against', [False, True])
def test_against_nomatch(runtmp, capfd, zip_against):
    # test with 'against' file containing a non-matching ksize
    query = get_test_data('SRR606249.sig.gz')
    against_list = runtmp.output('against.txt')

    sig1 = get_test_data('1.fa.k21.sig.gz')
    sig2 = get_test_data('2.fa.sig.gz')
    sig47 = get_test_data('47.fa.sig.gz')
    sig63 = get_test_data('63.fa.sig.gz')

    make_file_list(against_list, [sig2, sig1, sig47, sig63])

    if zip_against:
        against_list = zip_siglist(runtmp, against_list, runtmp.output('against.zip'))

    g_output = runtmp.output('gather.csv')
    p_output = runtmp.output('prefetch.csv')

    runtmp.sourmash('scripts', 'fastgather', query, against_list,
                    '-o', g_output, '--output-prefetch', p_output,
                    '-s', '100000')

    captured = capfd.readouterr()
    print(captured.err)

    assert 'WARNING: skipped 1 search paths - no compatible signatures.' in captured.err


@pytest.mark.parametrize('zip_against', [False, True])
def test_md5s(runtmp, zip_against):
    # check that the correct md5sums (of the original sketches) are in
    # the output files
    query = get_test_data('SRR606249.sig.gz')
    against_list = runtmp.output('against.txt')

    sig2 = get_test_data('2.fa.sig.gz')
    sig47 = get_test_data('47.fa.sig.gz')
    sig63 = get_test_data('63.fa.sig.gz')

    make_file_list(against_list, [sig2, sig47, sig63])

    if zip_against:
        against_list = zip_siglist(runtmp, against_list, runtmp.output('against.zip'))

    g_output = runtmp.output('gather.csv')
    p_output = runtmp.output('prefetch.csv')

    runtmp.sourmash('scripts', 'fastgather', query, against_list,
                    '-o', g_output, '--output-prefetch', p_output,
                    '-s', '100000')
    assert os.path.exists(g_output)
    assert os.path.exists(p_output)

    # test gather output!
    df = pandas.read_csv(g_output)
    assert len(df) == 3
    keys = set(df.keys())
    assert keys == {'query_filename', 'query_name', 'query_md5', 'match_name', 'match_md5', 'rank', 'intersect_bp'}

    md5s = list(df['match_md5'])
    print(md5s)

    for against_file in (sig2, sig47, sig63):
        for ss in sourmash.load_file_as_signatures(against_file, ksize=31):
            assert ss.md5sum() in md5s

    # test prefetch output!
    df = pandas.read_csv(p_output)
    assert len(df) == 3
    keys = set(df.keys())

    # prefetch output has no rank.
    assert keys == {'query_filename', 'query_name', 'query_md5', 'match_name', 'match_md5', 'intersect_bp'}

    md5s = list(df['match_md5'])
    print(md5s)

    for against_file in (sig2, sig47, sig63):
        for ss in sourmash.load_file_as_signatures(against_file, ksize=31):
            assert ss.md5sum() in md5s


@pytest.mark.parametrize('zip_against', [False, True])
def test_csv_columns_vs_sourmash_prefetch(runtmp, zip_against):
    # the column names should be strict subsets of sourmash prefetch cols
    query = get_test_data('SRR606249.sig.gz')
    against_list = runtmp.output('against.txt')

    sig2 = get_test_data('2.fa.sig.gz')
    sig47 = get_test_data('47.fa.sig.gz')
    sig63 = get_test_data('63.fa.sig.gz')

    make_file_list(against_list, [sig2, sig47, sig63])

    if zip_against:
        against_list = zip_siglist(runtmp, against_list, runtmp.output('against.zip'))

    g_output = runtmp.output('gather.csv')
    p_output = runtmp.output('prefetch.csv')

    # first run fastgather
    runtmp.sourmash('scripts', 'fastgather', query, against_list,
                    '-o', g_output, '--output-prefetch', p_output,
                    '-s', '100000')
    assert os.path.exists(g_output)
    assert os.path.exists(p_output)

    # now run sourmash prefetch
    sp_output = runtmp.output('sourmash-prefetch.csv')
    runtmp.sourmash('prefetch', query, against_list,
                    '-o', sp_output, '--scaled', '100000')

    gather_df = pandas.read_csv(g_output)
    g_keys = set(gather_df.keys())
    assert g_keys == {'query_filename', 'query_name', 'query_md5', 'match_name', 'match_md5', 'rank', 'intersect_bp'}
    g_keys.remove('rank')       # 'rank' is not in sourmash prefetch!

    sourmash_prefetch_df = pandas.read_csv(sp_output)
    sp_keys = set(sourmash_prefetch_df.keys())
    print(g_keys - sp_keys)
    assert not g_keys - sp_keys, g_keys - sp_keys


@pytest.mark.parametrize('zip_against', [False, True])
def test_fastgather_gatherout_as_picklist(runtmp, zip_against):
    # should be able to use fastgather gather output as picklist
    query = get_test_data('SRR606249.sig.gz')
    against_list = runtmp.output('against.txt')

    sig2 = get_test_data('2.fa.sig.gz')
    sig47 = get_test_data('47.fa.sig.gz')
    sig63 = get_test_data('63.fa.sig.gz')

    make_file_list(against_list, [sig2, sig47, sig63])

    if zip_against:
        against_list = zip_siglist(runtmp, against_list, runtmp.output('against.zip'))

    g_output = runtmp.output('gather.csv')
    p_output = runtmp.output('prefetch.csv')

    # first run fastgather
    runtmp.sourmash('scripts', 'fastgather', query, against_list,
                    '-o', g_output, '--output-prefetch', p_output,
                    '-s', '100000')
    assert os.path.exists(g_output)
    assert os.path.exists(p_output)

    # now run sourmash gather using as picklist as picklist
    gather_picklist_output = runtmp.output('sourmash-gather+picklist.csv')
    runtmp.sourmash('gather', query, against_list,
                    '-o', gather_picklist_output, '--scaled', '100000',
                    '--picklist', f'{g_output}:match_name:ident')

    # finally, run sourmash gather using fastgather gather output as picklist
    full_gather_output = runtmp.output('sourmash-gather.csv')
    runtmp.sourmash('gather', query, against_list,
                    '-o', full_gather_output, '--scaled', '100000')

    picklist_df = pandas.read_csv(gather_picklist_output)
    full_df = pandas.read_csv(full_gather_output)

    assert picklist_df.equals(full_df)


@pytest.mark.parametrize('zip_against', [False, True])
def test_fastgather_prefetchout_as_picklist(runtmp, zip_against):
    # should be able to use fastgather prefetch output as picklist
    query = get_test_data('SRR606249.sig.gz')
    against_list = runtmp.output('against.txt')

    sig2 = get_test_data('2.fa.sig.gz')
    sig47 = get_test_data('47.fa.sig.gz')
    sig63 = get_test_data('63.fa.sig.gz')

    make_file_list(against_list, [sig2, sig47, sig63])

    if zip_against:
        against_list = zip_siglist(runtmp, against_list, runtmp.output('against.zip'))

    g_output = runtmp.output('gather.csv')
    p_output = runtmp.output('prefetch.csv')

    # first run fastgather
    runtmp.sourmash('scripts', 'fastgather', query, against_list,
                    '-o', g_output, '--output-prefetch', p_output,
                    '-s', '100000')
    assert os.path.exists(g_output)
    assert os.path.exists(p_output)

    # now run sourmash gather using fastgather prefetch output as picklist
    gather_picklist_output = runtmp.output('sourmash-gather+picklist.csv')
    runtmp.sourmash('gather', query, against_list,
                    '-o', gather_picklist_output, '--scaled', '100000',
                    '--picklist', f'{p_output}:match_name:ident')

    # finally, run sourmash gather using as picklist as picklist
    full_gather_output = runtmp.output('sourmash-gather.csv')
    runtmp.sourmash('gather', query, against_list,
                    '-o', full_gather_output, '--scaled', '100000')

    picklist_df = pandas.read_csv(gather_picklist_output)
    full_df = pandas.read_csv(full_gather_output)

    assert picklist_df.equals(full_df)


def test_simple_protein(runtmp):
    # test basic protein execution
    sigs = get_test_data('protein.zip')

    query = runtmp.output('query.zip')
    against = runtmp.output('against.zip')
    # extract query from zip file
    runtmp.sourmash('sig', 'extract', sigs, '--name', 'GCA_001593935', '-o', query)
    # extract against from zip file
    runtmp.sourmash('sig', 'extract', sigs, '--name', 'GCA_001593925', '-o', against)

    g_output = runtmp.output('gather.csv')
    p_output = runtmp.output('prefetch.csv')

    runtmp.sourmash('scripts', 'fastgather', query, against,
                    '-o', g_output, '-s', '100', '--moltype', 'protein', '-k', '19',
                    '--threshold', '0')
    assert os.path.exists(g_output)

    df = pandas.read_csv(g_output)
    assert len(df) == 1
    keys = set(df.keys())
    assert keys == {'query_filename', 'query_name', 'query_md5', 'match_name', 'match_md5', 'rank', 'intersect_bp'}
    print(df)
    assert df['match_md5'][0] == "16869d2c8a1d29d1c8e56f5c561e585e"


def test_simple_dayhoff(runtmp):
    # test basic protein execution
    sigs = get_test_data('dayhoff.zip')

    query = runtmp.output('query.zip')
    against = runtmp.output('against.zip')
    # extract query from zip file
    runtmp.sourmash('sig', 'extract', sigs, '--name', 'GCA_001593935', '-o', query)
    # extract against from zip file
    runtmp.sourmash('sig', 'extract', sigs, '--name', 'GCA_001593925', '-o', against)

    g_output = runtmp.output('gather.csv')
    p_output = runtmp.output('prefetch.csv')

    runtmp.sourmash('scripts', 'fastgather', query, against,
                    '-o', g_output, '-s', '100', '--moltype', 'dayhoff', '-k', '19',
                    '--threshold', '0')
    assert os.path.exists(g_output)

    df = pandas.read_csv(g_output)
    assert len(df) == 1
    keys = set(df.keys())
    assert keys == {'query_filename', 'query_name', 'query_md5', 'match_name', 'match_md5', 'rank', 'intersect_bp'}
    print(df)
    assert df['match_md5'][0] == "fbca5e5211e4d58427997fd5c8343e9a"


def test_simple_hp(runtmp):
    # test basic protein execution
    sigs = get_test_data('hp.zip')

    query = runtmp.output('query.zip')
    against = runtmp.output('against.zip')
    # extract query from zip file
    runtmp.sourmash('sig', 'extract', sigs, '--name', 'GCA_001593935', '-o', query)
    # extract against from zip file
    runtmp.sourmash('sig', 'extract', sigs, '--name', 'GCA_001593925', '-o', against)

    g_output = runtmp.output('gather.csv')
    p_output = runtmp.output('prefetch.csv')

    runtmp.sourmash('scripts', 'fastgather', query, against,
                    '-o', g_output, '-s', '100', '--moltype', 'hp', '-k', '19',
                    '--threshold', '0')
    assert os.path.exists(g_output)

    df = pandas.read_csv(g_output)
    assert len(df) == 1
    keys = set(df.keys())
    assert keys == {'query_filename', 'query_name', 'query_md5', 'match_name', 'match_md5', 'rank', 'intersect_bp'}
    print(df)
    assert df['match_md5'][0] == "ea2a1ad233c2908529d124a330bcb672"


def test_indexed_against(runtmp, capfd):
    # do not accept rocksdb for now
    query = get_test_data('SRR606249.sig.gz')
    against_list = runtmp.output('against.txt')

    sig2 = get_test_data('2.fa.sig.gz')

    make_file_list(against_list, [sig2])
    db_against = runtmp.output('against.rocksdb')

    ## index against
    runtmp.sourmash('scripts', 'index', against_list,
                    '-o', db_against, '-k', str(31), '--scaled', str(1000),
                    '--moltype', "DNA")

    g_output = runtmp.output('gather.csv')
    p_output = runtmp.output('prefetch.csv')

    with pytest.raises(utils.SourmashCommandFailed):
        runtmp.sourmash('scripts', 'fastgather', query, db_against,
                        '-o', g_output, '--output-prefetch', p_output,
                        '-s', '100000')

    captured = capfd.readouterr()
    print(captured.err)

    assert "Cannot load search signatures from a 'rocksdb' database. Please use sig, zip, or pathlist." in captured.err


def test_simple_with_manifest_loading(runtmp):
    # test basic execution!
    query = get_test_data('SRR606249.sig.gz')
    against_list = runtmp.output('against.txt')

    sig2 = get_test_data('2.fa.sig.gz')
    sig47 = get_test_data('47.fa.sig.gz')
    sig63 = get_test_data('63.fa.sig.gz')

    make_file_list(against_list, [sig2, sig47, sig63])
<<<<<<< HEAD
    query_manifest = runtmp.output("qmf.csv")
=======
    query_manifest = runtmp.output("query-manifest.csv")
>>>>>>> 01cce218
    against_manifest = runtmp.output("against-manifest.csv")

    runtmp.sourmash("sig", "manifest", query, "-o", query_manifest)
    runtmp.sourmash("sig", "manifest", against_list, "-o", against_manifest)

    g_output = runtmp.output('gather.csv')
    p_output = runtmp.output('prefetch.csv')

    runtmp.sourmash('scripts', 'fastgather', query_manifest, against_manifest,
                    '-o', g_output, '-s', '100000')
    assert os.path.exists(g_output)

    df = pandas.read_csv(g_output)
    assert len(df) == 3
    keys = set(df.keys())
    assert {'query_filename', 'query_name', 'query_md5', 'match_name', 'match_md5', 'rank', 'intersect_bp'}.issubset(keys)<|MERGE_RESOLUTION|>--- conflicted
+++ resolved
@@ -669,11 +669,7 @@
     sig63 = get_test_data('63.fa.sig.gz')
 
     make_file_list(against_list, [sig2, sig47, sig63])
-<<<<<<< HEAD
-    query_manifest = runtmp.output("qmf.csv")
-=======
     query_manifest = runtmp.output("query-manifest.csv")
->>>>>>> 01cce218
     against_manifest = runtmp.output("against-manifest.csv")
 
     runtmp.sourmash("sig", "manifest", query, "-o", query_manifest)
