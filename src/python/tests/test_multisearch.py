--- conflicted
+++ resolved
@@ -5,16 +5,16 @@
 import sourmash
 
 from . import sourmash_tst_utils as utils
-<<<<<<< HEAD
-from .sourmash_tst_utils import get_test_data, make_file_list, zip_siglist
+from .sourmash_tst_utils import (
+    get_test_data,
+    make_file_list,
+    zip_siglist,
+    index_siglist,
+)
 
 
 def float_round(string: str, ndigits=None):
-    return round(float(string), ndigits)
-=======
-from .sourmash_tst_utils import (get_test_data, make_file_list, zip_siglist,
-                                 index_siglist)
->>>>>>> 43d1d774
+    return round(float(string), ndigits, index_siglist)
 
 
 def test_installed(runtmp):
@@ -93,7 +93,7 @@
                 assert intersect_hashes == 2529
 
 
-def test_simple_prob_overlap(runtmp, zip_query, zip_db):
+def test_simple_ani(runtmp, zip_query, zip_db):
     # test basic execution!
     query_list = runtmp.output("query.txt")
     against_list = runtmp.output("against.txt")
@@ -113,13 +113,7 @@
         query_list = zip_siglist(runtmp, query_list, runtmp.output("query.zip"))
 
     runtmp.sourmash(
-        "scripts",
-        "multisearch",
-        query_list,
-        against_list,
-        "-o",
-        output,
-        "--prob",
+        "scripts", "multisearch", query_list, against_list, "-o", output, "--ani"
     )
     assert os.path.exists(output)
 
@@ -189,7 +183,7 @@
                 assert tf_idf_score == 0.6290
 
 
-def test_simple_ani(runtmp, zip_query, zip_db, indexed_query, indexed_against):
+def test_simple_ani(runtmp, zip_query, zip_db):
     # test basic execution!
     query_list = runtmp.output("query.txt")
     against_list = runtmp.output("against.txt")
@@ -204,109 +198,13 @@
     output = runtmp.output("out.csv")
 
     if zip_db:
-<<<<<<< HEAD
         against_list = zip_siglist(runtmp, against_list, runtmp.output("db.zip"))
-=======
-        against_list = zip_siglist(runtmp, against_list, runtmp.output('db.zip'))
-
->>>>>>> 43d1d774
     if zip_query:
         query_list = zip_siglist(runtmp, query_list, runtmp.output("query.zip"))
 
-<<<<<<< HEAD
     runtmp.sourmash(
         "scripts", "multisearch", query_list, against_list, "-o", output, "--ani"
     )
-=======
-    if indexed_query:
-        query_list = index_siglist(runtmp, query_list, runtmp.output('q_db'))
-
-    if indexed_against:
-        against_list = index_siglist(runtmp, against_list, runtmp.output('db'))
-
-    runtmp.sourmash('scripts', 'multisearch', query_list, against_list,
-                    '-o', output, '--ani')
-    assert os.path.exists(output)
-
-    df = pandas.read_csv(output)
-    assert len(df) == 5
-
-    dd = df.to_dict(orient='index')
-    print(dd)
-
-    for idx, row in dd.items():
-        # identical?
-        if row['match_name'] == row['query_name']:
-            assert row['query_md5'] == row['match_md5'], row
-            assert float(row['containment'] == 1.0)
-            assert float(row['jaccard'] == 1.0)
-            assert float(row['max_containment'] == 1.0)
-            assert float(row['query_containment_ani'] == 1.0)
-            assert float(row['match_containment_ani'] == 1.0)
-            assert float(row['average_containment_ani'] == 1.0)
-            assert float(row['max_containment_ani'] == 1.0)
-
-        else:
-            # confirm hand-checked numbers
-            q = row['query_name'].split()[0]
-            m = row['match_name'].split()[0]
-            cont = float(row['containment'])
-            jaccard = float(row['jaccard'])
-            maxcont = float(row['max_containment'])
-            intersect_hashes = int(row['intersect_hashes'])
-            q1_ani = float(row['query_containment_ani'])
-            q2_ani = float(row['match_containment_ani'])
-            avg_ani = float(row['average_containment_ani'])
-            max_ani = float(row['max_containment_ani'])
-
-
-            jaccard = round(jaccard, 4)
-            cont = round(cont, 4)
-            maxcont = round(maxcont, 4)
-            q1_ani = round(q1_ani, 4)
-            q2_ani = round(q2_ani, 4)
-            avg_ani = round(avg_ani, 4)
-            max_ani = round(max_ani, 4)
-            print(q, m, f"{jaccard:.04}", f"{cont:.04}", f"{maxcont:.04}", f"{q1_ani:.04}", f"{q2_ani:.04}", f"{avg_ani:.04}", f"{max_ani:.04}")
-
-            if q == 'NC_011665.1' and m == 'NC_009661.1':
-                assert jaccard == 0.3207
-                assert cont == 0.4828
-                assert maxcont == 0.4885
-                assert intersect_hashes == 2529
-                assert q1_ani == 0.9768
-                assert q2_ani == 0.9772
-                assert avg_ani == 0.977
-                assert max_ani == 0.9772
-
-            if q == 'NC_009661.1' and m == 'NC_011665.1':
-                assert jaccard == 0.3207
-                assert cont == 0.4885
-                assert maxcont == 0.4885
-                assert intersect_hashes == 2529
-                assert q1_ani == 0.9772
-                assert q2_ani == 0.9768
-                assert avg_ani == 0.977
-                assert max_ani == 0.9772
-
-
-def test_simple_ani_list_of_zips(runtmp):
-    # test basic execution against a pathlist file of zips
-    query_list = runtmp.output('query.txt')
-    against_list = runtmp.output('against.txt')
-
-    sig2 = get_test_data('2.sig.zip')
-    sig47 = get_test_data('47.sig.zip')
-    sig63 = get_test_data('63.sig.zip')
-
-    make_file_list(query_list, [sig2, sig47, sig63])
-    make_file_list(against_list, [sig2, sig47, sig63])
-
-    output = runtmp.output('out.csv')
-
-    runtmp.sourmash('scripts', 'multisearch', query_list, against_list,
-                    '-o', output, '--ani')
->>>>>>> 43d1d774
     assert os.path.exists(output)
 
     df = pandas.read_csv(output)
@@ -375,80 +273,178 @@
                 assert max_ani == 0.9772
 
 
+def test_simple_ani_list_of_zips(runtmp):
+    # test basic execution against a pathlist file of zips
+    query_list = runtmp.output("query.txt")
+    against_list = runtmp.output("against.txt")
+
+    sig2 = get_test_data("2.sig.zip")
+    sig47 = get_test_data("47.sig.zip")
+    sig63 = get_test_data("63.sig.zip")
+
+    make_file_list(query_list, [sig2, sig47, sig63])
+    make_file_list(against_list, [sig2, sig47, sig63])
+
+    output = runtmp.output("out.csv")
+
+    runtmp.sourmash(
+        "scripts", "multisearch", query_list, against_list, "-o", output, "--ani"
+    )
+    assert os.path.exists(output)
+
+    df = pandas.read_csv(output)
+    assert len(df) == 5
+
+    dd = df.to_dict(orient="index")
+    print(dd)
+
+    for idx, row in dd.items():
+        # identical?
+        if row["match_name"] == row["query_name"]:
+            assert row["query_md5"] == row["match_md5"], row
+            assert float(row["containment"] == 1.0)
+            assert float(row["jaccard"] == 1.0)
+            assert float(row["max_containment"] == 1.0)
+            assert float(row["query_containment_ani"] == 1.0)
+            assert float(row["match_containment_ani"] == 1.0)
+            assert float(row["average_containment_ani"] == 1.0)
+            assert float(row["max_containment_ani"] == 1.0)
+
+        else:
+            # confirm hand-checked numbers
+            q = row["query_name"].split()[0]
+            m = row["match_name"].split()[0]
+            cont = float(row["containment"])
+            jaccard = float(row["jaccard"])
+            maxcont = float(row["max_containment"])
+            intersect_hashes = int(row["intersect_hashes"])
+            q1_ani = float(row["query_containment_ani"])
+            q2_ani = float(row["match_containment_ani"])
+            avg_ani = float(row["average_containment_ani"])
+            max_ani = float(row["max_containment_ani"])
+
+            jaccard = round(jaccard, 4)
+            cont = round(cont, 4)
+            maxcont = round(maxcont, 4)
+            q1_ani = round(q1_ani, 4)
+            q2_ani = round(q2_ani, 4)
+            avg_ani = round(avg_ani, 4)
+            max_ani = round(max_ani, 4)
+            print(
+                q,
+                m,
+                f"{jaccard:.04}",
+                f"{cont:.04}",
+                f"{maxcont:.04}",
+                f"{q1_ani:.04}",
+                f"{q2_ani:.04}",
+                f"{avg_ani:.04}",
+                f"{max_ani:.04}",
+            )
+
+            if q == "NC_011665.1" and m == "NC_009661.1":
+                assert jaccard == 0.3207
+                assert cont == 0.4828
+                assert maxcont == 0.4885
+                assert intersect_hashes == 2529
+                assert q1_ani == 0.9768
+                assert q2_ani == 0.9772
+                assert avg_ani == 0.977
+                assert max_ani == 0.9772
+
+            if q == "NC_009661.1" and m == "NC_011665.1":
+                assert jaccard == 0.3207
+                assert cont == 0.4885
+                assert maxcont == 0.4885
+                assert intersect_hashes == 2529
+                assert q1_ani == 0.9772
+                assert q2_ani == 0.9768
+                assert avg_ani == 0.977
+                assert max_ani == 0.9772
+
+
 def test_simple_ani_list_of_csv(runtmp):
     # test basic execution against a pathlist file of manifests
-    query_list = runtmp.output('query.txt')
-    against_list = runtmp.output('against.txt')
-
-    sig2 = get_test_data('2.sig.zip')
-    sig47 = get_test_data('47.sig.zip')
-    sig63 = get_test_data('63.sig.zip')
-
-    runtmp.sourmash('sig', 'collect', sig2, '-o', 'sig2.mf.csv', '-F', 'csv')
-    runtmp.sourmash('sig', 'collect', sig47, '-o', 'sig47.mf.csv', '-F', 'csv')
-    runtmp.sourmash('sig', 'collect', sig63, '-o', 'sig63.mf.csv', '-F', 'csv')
-
-    make_file_list(query_list, ['sig2.mf.csv', 'sig47.mf.csv', 'sig63.mf.csv'])
-    make_file_list(against_list, ['sig2.mf.csv', 'sig47.mf.csv', 'sig63.mf.csv'])
-
-    output = runtmp.output('out.csv')
-
-    runtmp.sourmash('scripts', 'multisearch', query_list, against_list,
-                    '-o', output, '--ani')
+    query_list = runtmp.output("query.txt")
+    against_list = runtmp.output("against.txt")
+
+    sig2 = get_test_data("2.sig.zip")
+    sig47 = get_test_data("47.sig.zip")
+    sig63 = get_test_data("63.sig.zip")
+
+    runtmp.sourmash("sig", "collect", sig2, "-o", "sig2.mf.csv", "-F", "csv")
+    runtmp.sourmash("sig", "collect", sig47, "-o", "sig47.mf.csv", "-F", "csv")
+    runtmp.sourmash("sig", "collect", sig63, "-o", "sig63.mf.csv", "-F", "csv")
+
+    make_file_list(query_list, ["sig2.mf.csv", "sig47.mf.csv", "sig63.mf.csv"])
+    make_file_list(against_list, ["sig2.mf.csv", "sig47.mf.csv", "sig63.mf.csv"])
+
+    output = runtmp.output("out.csv")
+
+    runtmp.sourmash(
+        "scripts", "multisearch", query_list, against_list, "-o", output, "--ani"
+    )
     assert os.path.exists(output)
 
     df = pandas.read_csv(output)
     assert len(df) == 5
 
-    dd = df.to_dict(orient='index')
+    dd = df.to_dict(orient="index")
     print(dd)
 
 
 def test_simple_ani_standalone_manifest(runtmp):
     # test basic execution of a standalone manifest
-    against_list = runtmp.output('against.sig.zip')
-
-    sig2 = get_test_data('2.sig.zip')
-    sig47 = get_test_data('47.sig.zip')
-    sig63 = get_test_data('63.sig.zip')
-
-    runtmp.sourmash('sig', 'cat', sig2, sig47, sig63, '-o', against_list)
-
-    picklist_file = runtmp.output('pl.csv')
-    with open(picklist_file, 'w', newline='') as fp:
+    against_list = runtmp.output("against.sig.zip")
+
+    sig2 = get_test_data("2.sig.zip")
+    sig47 = get_test_data("47.sig.zip")
+    sig63 = get_test_data("63.sig.zip")
+
+    runtmp.sourmash("sig", "cat", sig2, sig47, sig63, "-o", against_list)
+
+    picklist_file = runtmp.output("pl.csv")
+    with open(picklist_file, "w", newline="") as fp:
         w = csv.writer(fp)
-        w.writerow(['ident'])
-        w.writerow(['CP001071.1'])
+        w.writerow(["ident"])
+        w.writerow(["CP001071.1"])
 
     # use picklist to create a standalone manifest
-    query_csv = runtmp.output('select.mf.csv')
-    runtmp.sourmash('sig', 'check', '--picklist',
-                    f'{picklist_file}:ident:ident',
-                    '-m', query_csv, against_list)
-
-    output = runtmp.output('out.csv')
-
-    runtmp.sourmash('scripts', 'multisearch', query_csv, against_list,
-                    '-o', output, '--ani')
-    assert os.path.exists(output)
-
-    df = pandas.read_csv(output)
-    assert len(df) == 1         # should only be the one, identical match.
-
-    dd = df.to_dict(orient='index')
+    query_csv = runtmp.output("select.mf.csv")
+    runtmp.sourmash(
+        "sig",
+        "check",
+        "--picklist",
+        f"{picklist_file}:ident:ident",
+        "-m",
+        query_csv,
+        against_list,
+    )
+
+    output = runtmp.output("out.csv")
+
+    runtmp.sourmash(
+        "scripts", "multisearch", query_csv, against_list, "-o", output, "--ani"
+    )
+    assert os.path.exists(output)
+
+    df = pandas.read_csv(output)
+    assert len(df) == 1  # should only be the one, identical match.
+
+    dd = df.to_dict(orient="index")
     print(dd)
 
     for idx, row in dd.items():
         # identical?
-        if row['match_name'] == row['query_name']:
-            assert row['query_md5'] == row['match_md5'], row
-            assert float(row['containment'] == 1.0)
-            assert float(row['jaccard'] == 1.0)
-            assert float(row['max_containment'] == 1.0)
-            assert float(row['query_containment_ani'] == 1.0)
-            assert float(row['match_containment_ani'] == 1.0)
-            assert float(row['average_containment_ani'] == 1.0)
-            assert float(row['max_containment_ani'] == 1.0)
+        if row["match_name"] == row["query_name"]:
+            assert row["query_md5"] == row["match_md5"], row
+            assert float(row["containment"] == 1.0)
+            assert float(row["jaccard"] == 1.0)
+            assert float(row["max_containment"] == 1.0)
+            assert float(row["query_containment_ani"] == 1.0)
+            assert float(row["match_containment_ani"] == 1.0)
+            assert float(row["average_containment_ani"] == 1.0)
+            assert float(row["max_containment_ani"] == 1.0)
 
 
 def test_simple_threshold(runtmp, zip_query, zip_db):
@@ -510,33 +506,34 @@
 
 def test_lists_of_standalone_manifests(runtmp, capfd):
     # test pathlists of manifests
-    query_list = runtmp.output('query.txt')
-    against_list = runtmp.output('against.txt')
-
-    sig2 = get_test_data('2.fa.sig.gz')
-    sig47 = get_test_data('47.fa.sig.gz')
-    sig63 = get_test_data('63.fa.sig.gz')
-
-    sig2_mf = runtmp.output('2.mf.csv')
-    runtmp.sourmash('sig', 'collect', sig2, '-o', sig2_mf, '-F', 'csv')
-    sig47_mf = runtmp.output('47.mf.csv')
-    runtmp.sourmash('sig', 'collect', sig47, '-o', sig47_mf, '-F', 'csv')
-    sig63_mf = runtmp.output('63.mf.csv')
-    runtmp.sourmash('sig', 'collect', sig63, '-o', sig63_mf, '-F', 'csv')
+    query_list = runtmp.output("query.txt")
+    against_list = runtmp.output("against.txt")
+
+    sig2 = get_test_data("2.fa.sig.gz")
+    sig47 = get_test_data("47.fa.sig.gz")
+    sig63 = get_test_data("63.fa.sig.gz")
+
+    sig2_mf = runtmp.output("2.mf.csv")
+    runtmp.sourmash("sig", "collect", sig2, "-o", sig2_mf, "-F", "csv")
+    sig47_mf = runtmp.output("47.mf.csv")
+    runtmp.sourmash("sig", "collect", sig47, "-o", sig47_mf, "-F", "csv")
+    sig63_mf = runtmp.output("63.mf.csv")
+    runtmp.sourmash("sig", "collect", sig63, "-o", sig63_mf, "-F", "csv")
 
     make_file_list(query_list, [sig2_mf, sig47_mf, sig63_mf])
     make_file_list(against_list, [sig2, sig47, sig63])
 
-    query_mf = runtmp.output('qmf.csv')
-    against_mf = runtmp.output('amf.csv')
+    query_mf = runtmp.output("qmf.csv")
+    against_mf = runtmp.output("amf.csv")
 
     runtmp.sourmash("sig", "manifest", query_list, "-o", query_mf)
     runtmp.sourmash("sig", "manifest", against_list, "-o", against_mf)
 
-    output = runtmp.output('out.csv')
-
-    runtmp.sourmash('scripts', 'multisearch', query_mf, against_mf,
-                    '-o', output, '-t', '0.5')
+    output = runtmp.output("out.csv")
+
+    runtmp.sourmash(
+        "scripts", "multisearch", query_mf, against_mf, "-o", output, "-t", "0.5"
+    )
     assert os.path.exists(output)
 
     df = pandas.read_csv(output)
@@ -747,6 +744,7 @@
     captured = capfd.readouterr()
     print(captured.err)
     assert "No query signatures loaded, exiting." in captured.err
+    # @CTB
 
 
 def test_nomatch_query_warn(runtmp, capfd, zip_query):
@@ -778,60 +776,62 @@
 
 def test_nomatch_query_exit(runtmp, capfd, zip_query):
     # test loading no matching sketches - do we error exit appropriately?
-    query_list = runtmp.output('query.txt')
-    against_list = runtmp.output('against.txt')
-
-    sig1 = get_test_data('1.fa.k21.sig.gz')
-    sig2 = get_test_data('2.fa.sig.gz')
-    sig47 = get_test_data('47.fa.sig.gz')
-    sig63 = get_test_data('63.fa.sig.gz')
+    query_list = runtmp.output("query.txt")
+    against_list = runtmp.output("against.txt")
+
+    sig1 = get_test_data("1.fa.k21.sig.gz")
+    sig2 = get_test_data("2.fa.sig.gz")
+    sig47 = get_test_data("47.fa.sig.gz")
+    sig63 = get_test_data("63.fa.sig.gz")
 
     make_file_list(query_list, [sig1])
     make_file_list(against_list, [sig2, sig47, sig63])
 
-    output = runtmp.output('out.csv')
+    output = runtmp.output("out.csv")
 
     if zip_query:
-        query_list = zip_siglist(runtmp, query_list, runtmp.output('query.zip'))
+        query_list = zip_siglist(runtmp, query_list, runtmp.output("query.zip"))
 
     with pytest.raises(utils.SourmashCommandFailed):
-        runtmp.sourmash('scripts', 'multisearch', query_list, against_list,
-                        '-o', output)
+        runtmp.sourmash(
+            "scripts", "multisearch", query_list, against_list, "-o", output
+        )
 
     captured = capfd.readouterr()
     print(captured.err)
 
-    assert 'WARNING: skipped 1 query paths - no compatible signatures' in captured.err
-    assert 'No query signatures loaded, exiting' in captured.err
+    assert "WARNING: skipped 1 query paths - no compatible signatures" in captured.err
+    assert "No query signatures loaded, exiting" in captured.err
 
 
 def test_nomatch_against(runtmp, capfd, zip_query):
     # test a non-matching (diff ksize) in against; do we get warning message?
-    query_list = runtmp.output('query.txt')
-    against_list = runtmp.output('against.txt')
-
-    sig1 = get_test_data('1.fa.k21.sig.gz')
-    sig2 = get_test_data('2.fa.sig.gz')
-    sig47 = get_test_data('47.fa.sig.gz')
-    sig63 = get_test_data('63.fa.sig.gz')
+    query_list = runtmp.output("query.txt")
+    against_list = runtmp.output("against.txt")
+
+    sig1 = get_test_data("1.fa.k21.sig.gz")
+    sig2 = get_test_data("2.fa.sig.gz")
+    sig47 = get_test_data("47.fa.sig.gz")
+    sig63 = get_test_data("63.fa.sig.gz")
 
     make_file_list(query_list, [sig2, sig47, sig63, sig1])
     make_file_list(against_list, [sig2, sig47, sig63])
 
-    output = runtmp.output('out.csv')
+    output = runtmp.output("out.csv")
 
     if zip_query:
-        query_list = zip_siglist(runtmp, query_list, runtmp.output('query.zip'))
+        query_list = zip_siglist(runtmp, query_list, runtmp.output("query.zip"))
 
     with pytest.raises(utils.SourmashCommandFailed):
-        runtmp.sourmash('scripts', 'multisearch', query_list, against_list,
-                        '-o', output, '-k', '21')
+        runtmp.sourmash(
+            "scripts", "multisearch", query_list, against_list, "-o", output, "-k", "21"
+        )
 
     captured = capfd.readouterr()
     print(captured.err)
 
-    assert 'WARNING: skipped 3 search paths - no compatible signatures' in captured.err
-    assert 'No search signatures loaded, exiting' in captured.err
+    assert "WARNING: skipped 3 search paths - no compatible signatures" in captured.err
+    assert "No search signatures loaded, exiting" in captured.err
 
 
 def test_load_only_one_bug(runtmp, capfd, zip_db):
