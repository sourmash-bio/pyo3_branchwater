"""
Test 'sourmash scripts fastmultigather'
"""

import os
import pytest
import pandas
import shutil

import sourmash
from . import sourmash_tst_utils as utils
from .sourmash_tst_utils import (
    get_test_data,
    make_file_list,
    zip_siglist,
    index_siglist,
)


def test_installed(runtmp):
    with pytest.raises(utils.SourmashCommandFailed):
        runtmp.sourmash("scripts", "fastmultigather")

    assert "usage:  fastmultigather" in runtmp.last_result.err


def test_simple(runtmp, zip_against):
    # test basic execution!
    query = get_test_data("SRR606249.sig.gz")
    sig2 = get_test_data("2.fa.sig.gz")
    sig47 = get_test_data("47.fa.sig.gz")
    sig63 = get_test_data("63.fa.sig.gz")

    query_list = runtmp.output("query.txt")
    against_list = runtmp.output("against.txt")

    make_file_list(query_list, [query])
    make_file_list(against_list, [sig2, sig47, sig63])

    if zip_against:
        against_list = zip_siglist(runtmp, against_list, runtmp.output("against.zip"))

    runtmp.sourmash(
        "scripts",
        "fastmultigather",
        query_list,
        against_list,
        "-s",
        "100000",
        "-t",
        "0",
        in_directory=runtmp.output(""),
    )

    print(os.listdir(runtmp.output("")))

    g_output = runtmp.output("SRR606249.gather.csv")
    p_output = runtmp.output("SRR606249.prefetch.csv")
    assert os.path.exists(p_output)

    # check prefetch output (only non-indexed gather)
    df = pandas.read_csv(p_output)
    assert len(df) == 3
    keys = set(df.keys())
    assert keys == {
        "query_filename",
        "query_name",
        "query_md5",
        "match_name",
        "match_md5",
        "intersect_bp",
    }

    assert os.path.exists(g_output)
    df = pandas.read_csv(g_output)
    print(df)
    assert len(df) == 3
    keys = set(df.keys())
    assert {
        "query_filename",
        "query_name",
        "query_md5",
        "match_name",
        "match_md5",
        "intersect_bp",
        "gather_result_rank",
    }.issubset(keys)


def test_simple_list_of_zips(runtmp):
    # test basic execution!
    query = get_test_data("SRR606249.sig.gz")
    sig2 = get_test_data("2.sig.zip")
    sig47 = get_test_data("47.sig.zip")
    sig63 = get_test_data("63.sig.zip")

    query_list = runtmp.output("query.txt")
    against_list = runtmp.output("against.txt")

    make_file_list(query_list, [query])
    make_file_list(against_list, [sig2, sig47, sig63])

<<<<<<< HEAD
    runtmp.sourmash('scripts', 'fastmultigather', query_list, against_list,
                    '-s', '100000', '-t', '0', in_dir=runtmp.output(''))
=======
    cwd = os.getcwd()
    try:
        os.chdir(runtmp.output(""))
        runtmp.sourmash(
            "scripts",
            "fastmultigather",
            query_list,
            against_list,
            "-s",
            "100000",
            "-t",
            "0",
        )
    finally:
        os.chdir(cwd)
>>>>>>> 31d30562

    print(os.listdir(runtmp.output("")))

    g_output = runtmp.output("SRR606249.gather.csv")
    p_output = runtmp.output("SRR606249.prefetch.csv")
    assert os.path.exists(p_output)

    # check prefetch output (only non-indexed gather)
    df = pandas.read_csv(p_output)
    assert len(df) == 3
    keys = set(df.keys())
    assert keys == {
        "query_filename",
        "query_name",
        "query_md5",
        "match_name",
        "match_md5",
        "intersect_bp",
    }

    assert os.path.exists(g_output)
    df = pandas.read_csv(g_output)
    print(df)
    assert len(df) == 3
    keys = set(df.keys())
    assert {
        "query_filename",
        "query_name",
        "query_md5",
        "match_name",
        "match_md5",
        "intersect_bp",
        "gather_result_rank",
    }.issubset(keys)


def test_simple_space_in_signame(runtmp):
    # test basic execution!
    query = get_test_data("SRR606249.sig.gz")
    renamed_query = runtmp.output("in.zip")
    name = "my-favorite-signame has spaces"
    # rename signature
    runtmp.sourmash("sig", "rename", query, name, "-o", renamed_query)

    sig2 = get_test_data("2.fa.sig.gz")
    sig47 = get_test_data("47.fa.sig.gz")
    sig63 = get_test_data("63.fa.sig.gz")

    against_list = runtmp.output("against.txt")

    make_file_list(against_list, [sig2, sig47, sig63])

    runtmp.sourmash(
        "scripts",
        "fastmultigather",
        renamed_query,
        against_list,
        "-s",
        "100000",
        "-t",
        "0",
        in_directory=runtmp.output(""),
    )

    print(os.listdir(runtmp.output("")))

    g_output = runtmp.output("my-favorite-signame.gather.csv")
    p_output = runtmp.output("my-favorite-signame.prefetch.csv")
    assert os.path.exists(p_output)
    assert os.path.exists(g_output)


def test_simple_zip_query(runtmp):
    # test basic execution!
    query = get_test_data("SRR606249.sig.gz")
    sig2 = get_test_data("2.fa.sig.gz")
    sig47 = get_test_data("47.fa.sig.gz")
    sig63 = get_test_data("63.fa.sig.gz")

    query_list = runtmp.output("query.txt")
    against_list = runtmp.output("against.txt")

    make_file_list(query_list, [query])
    make_file_list(against_list, [sig2, sig47, sig63])

    query_list = zip_siglist(runtmp, query_list, runtmp.output("query.zip"))

    runtmp.sourmash(
        "scripts",
        "fastmultigather",
        query_list,
        against_list,
        "-s",
        "100000",
        "-t",
        "0",
        in_directory=runtmp.output(""),
    )

    print(os.listdir(runtmp.output("")))

    g_output = runtmp.output("SRR606249.gather.csv")
    p_output = runtmp.output("SRR606249.prefetch.csv")

    # check prefetch output (only non-indexed gather)
    assert os.path.exists(p_output)
    df = pandas.read_csv(p_output)
    assert len(df) == 3
    keys = set(df.keys())
    assert keys == {
        "query_filename",
        "query_name",
        "query_md5",
        "match_name",
        "match_md5",
        "intersect_bp",
    }

    assert os.path.exists(g_output)
    df = pandas.read_csv(g_output)
    assert len(df) == 3
    keys = set(df.keys())
    assert {
        "query_filename",
        "query_name",
        "query_md5",
        "match_name",
        "match_md5",
        "intersect_bp",
        "gather_result_rank",
    }.issubset(keys)


def test_simple_read_manifests(runtmp):
    # test basic execution!
    query = get_test_data("SRR606249.sig.gz")
    sig2 = get_test_data("2.fa.sig.gz")
    sig47 = get_test_data("47.fa.sig.gz")
    sig63 = get_test_data("63.fa.sig.gz")

    against_list = runtmp.output("against.txt")
    against_mf = runtmp.output("against.csv")
    query_mf = runtmp.output("query.csv")

    make_file_list(against_list, [sig2, sig47, sig63])

    runtmp.sourmash("sig", "manifest", query, "-o", query_mf)
    runtmp.sourmash("sig", "manifest", against_list, "-o", against_mf)

    runtmp.sourmash(
        "scripts",
        "fastmultigather",
        query_mf,
        against_list,
        "-s",
        "100000",
        "-t",
        "0",
        in_directory=runtmp.output(""),
    )

    print(os.listdir(runtmp.output("")))

    g_output = runtmp.output("SRR606249.gather.csv")
    p_output = runtmp.output("SRR606249.prefetch.csv")

    # check prefetch output (only non-indexed gather)
    assert os.path.exists(p_output)
    df = pandas.read_csv(p_output)
    assert len(df) == 3
    keys = set(df.keys())
    assert keys == {
        "query_filename",
        "query_name",
        "query_md5",
        "match_name",
        "match_md5",
        "intersect_bp",
    }

    assert os.path.exists(g_output)
    df = pandas.read_csv(g_output)
    assert len(df) == 3
    keys = set(df.keys())
    assert {
        "query_filename",
        "query_name",
        "query_md5",
        "match_name",
        "match_md5",
        "intersect_bp",
        "gather_result_rank",
    }.issubset(keys)


def test_simple_indexed(runtmp, zip_query, toggle_internal_storage):
    # test basic execution!
    query = get_test_data("SRR606249.sig.gz")
    sig2 = get_test_data("2.fa.sig.gz")
    sig47 = get_test_data("47.fa.sig.gz")
    sig63 = get_test_data("63.fa.sig.gz")

    query_list = runtmp.output("query.txt")
    against_list = runtmp.output("against.txt")

    make_file_list(query_list, [query])
    make_file_list(against_list, [sig2, sig47, sig63])

    if zip_query:
        query_list = zip_siglist(runtmp, query_list, runtmp.output("query.zip"))

    g_output = runtmp.output("out.csv")
    against_db = index_siglist(
        runtmp,
        against_list,
        runtmp.output("test.rocksdb"),
        toggle_internal_storage=toggle_internal_storage,
    )
    runtmp.sourmash(
        "scripts",
        "fastmultigather",
        query_list,
        against_db,
        "-s",
        "100000",
        "-t",
        "0",
        "-o",
        g_output,
    )

    assert os.path.exists(g_output)
    df = pandas.read_csv(g_output)
    assert len(df) == 3
    keys = set(df.keys())
    expected_keys = {
        "match_name",
        "query_filename",
        "query_n_hashes",
        "match_filename",
        "f_match_orig",
        "query_bp",
        "query_abundance",
        "match_containment_ani",
        "intersect_bp",
        "total_weighted_hashes",
        "n_unique_weighted_found",
        "query_name",
        "gather_result_rank",
        "moltype",
        "query_containment_ani",
        "sum_weighted_found",
        "f_orig_query",
        "ksize",
        "max_containment_ani",
        "std_abund",
        "scaled",
        "average_containment_ani",
        "f_match",
        "f_unique_to_query",
        "average_abund",
        "unique_intersect_bp",
        "median_abund",
        "query_md5",
        "match_md5",
        "remaining_bp",
        "f_unique_weighted",
    }
    assert keys == expected_keys


def test_simple_indexed_query_manifest(runtmp, toggle_internal_storage):
    # test basic execution!
    query = get_test_data("SRR606249.sig.gz")
    sig2 = get_test_data("2.fa.sig.gz")
    sig47 = get_test_data("47.fa.sig.gz")
    sig63 = get_test_data("63.fa.sig.gz")

    query_mf = runtmp.output("query.csv")
    against_list = runtmp.output("against.txt")

    make_file_list(against_list, [sig2, sig47, sig63])
    runtmp.sourmash("sig", "manifest", query, "-o", query_mf)

    g_output = runtmp.output("out.csv")
    against_db = index_siglist(
        runtmp,
        against_list,
        runtmp.output("db"),
        toggle_internal_storage=toggle_internal_storage,
    )
    runtmp.sourmash(
        "scripts",
        "fastmultigather",
        query_mf,
        against_db,
        "-s",
        "100000",
        "-t",
        "0",
        "-o",
        g_output,
    )

    assert os.path.exists(g_output)
    df = pandas.read_csv(g_output)
    assert len(df) == 3
    keys = set(df.keys())
    expected_keys = {
        "match_name",
        "query_filename",
        "query_n_hashes",
        "match_filename",
        "f_match_orig",
        "query_bp",
        "query_abundance",
        "match_containment_ani",
        "intersect_bp",
        "total_weighted_hashes",
        "n_unique_weighted_found",
        "query_name",
        "gather_result_rank",
        "moltype",
        "query_containment_ani",
        "sum_weighted_found",
        "f_orig_query",
        "ksize",
        "max_containment_ani",
        "std_abund",
        "scaled",
        "average_containment_ani",
        "f_match",
        "f_unique_to_query",
        "average_abund",
        "unique_intersect_bp",
        "median_abund",
        "query_md5",
        "match_md5",
        "remaining_bp",
        "f_unique_weighted",
    }
    assert keys == expected_keys


def test_missing_querylist(runtmp, capfd, indexed, zip_query, toggle_internal_storage):
    # test missing querylist
    query_list = runtmp.output("query.txt")
    against_list = runtmp.output("against.txt")

    sig2 = get_test_data("2.fa.sig.gz")
    sig47 = get_test_data("47.fa.sig.gz")
    sig63 = get_test_data("63.fa.sig.gz")

    if zip_query:
        query_list = runtmp.output("query.zip")
    # do not make query_list!
    make_file_list(against_list, [sig2, sig47, sig63])

    if indexed:
        against_list = index_siglist(
            runtmp,
            against_list,
            runtmp.output("db"),
            toggle_internal_storage=toggle_internal_storage,
        )

    with pytest.raises(utils.SourmashCommandFailed):
        runtmp.sourmash(
            "scripts", "fastmultigather", query_list, against_list, "-s", "100000"
        )

    captured = capfd.readouterr()
    print(captured.err)
    assert "Error: No such file or directory" in captured.err


def test_sig_query(runtmp, capfd, indexed):
    # sig file is now fine as a query
    query = get_test_data("SRR606249.sig.gz")

    against_list = runtmp.output("against.txt")

    sig2 = get_test_data("2.fa.sig.gz")
    sig47 = get_test_data("47.fa.sig.gz")
    sig63 = get_test_data("63.fa.sig.gz")

    make_file_list(against_list, [sig2, sig47, sig63])

    if indexed:
        against_list = index_siglist(runtmp, against_list, runtmp.output("db"))
        g_output = runtmp.output("out.csv")
        output_params = ["-o", g_output]
    else:
        g_output = runtmp.output("SRR606249.gather.csv")
        p_output = runtmp.output("SRR606249.prefetch.csv")
        output_params = []

    runtmp.sourmash(
        "scripts",
        "fastmultigather",
        query,
        against_list,
        "-s",
        "100000",
        *output_params,
    )

    captured = capfd.readouterr()
    print(captured.err)
    if not indexed:
        # check prefetch output (only non-indexed gather)
        assert os.path.exists(p_output)
        df = pandas.read_csv(p_output)
        assert len(df) == 3
        keys = set(df.keys())
        assert {
            "query_filename",
            "query_name",
            "query_md5",
            "match_name",
            "match_md5",
            "intersect_bp",
        }.issubset(keys)

    # check gather output (both)
    assert os.path.exists(g_output)
    df = pandas.read_csv(g_output)
    assert len(df) == 3
    keys = set(df.keys())
    if indexed:
        assert {
            "query_name",
            "query_md5",
            "match_name",
            "match_md5",
            "f_match",
            "intersect_bp",
        }.issubset(keys)
    else:
        assert {
            "query_filename",
            "query_name",
            "query_md5",
            "match_name",
            "match_md5",
            "gather_result_rank",
            "intersect_bp",
        }.issubset(keys)


def test_bad_query(runtmp, capfd, indexed):
    # test with a bad query (a .sig.gz file renamed as zip file)
    against_list = runtmp.output("against.txt")

    sig2 = get_test_data("2.fa.sig.gz")
    sig47 = get_test_data("47.fa.sig.gz")
    sig63 = get_test_data("63.fa.sig.gz")

    query_zip = runtmp.output("query.zip")
    # cp sig2 into query_zip
    with open(query_zip, "wb") as fp:
        with open(sig2, "rb") as fp2:
            fp.write(fp2.read())

    make_file_list(against_list, [sig2, sig47, sig63])

    if indexed:
        against_list = index_siglist(runtmp, against_list, runtmp.output("db"))

    with pytest.raises(utils.SourmashCommandFailed):
        runtmp.sourmash("scripts", "fastmultigather", query_zip, against_list)

    captured = capfd.readouterr()
    print(captured.err)

    assert "InvalidArchive" in captured.err


def test_missing_query(runtmp, capfd, indexed):
    # test missing query
    query_list = runtmp.output("query.txt")
    against_list = runtmp.output("against.txt")

    sig2 = get_test_data("2.fa.sig.gz")
    sig47 = get_test_data("47.fa.sig.gz")
    sig63 = get_test_data("63.fa.sig.gz")

    make_file_list(query_list, [sig2, "no-exist"])
    make_file_list(against_list, [sig2, sig47, sig63])

    if indexed:
        against_list = index_siglist(runtmp, against_list, runtmp.output("db"))

    runtmp.sourmash(
        "scripts", "fastmultigather", query_list, against_list, "-s", "100000"
    )

    captured = capfd.readouterr()
    print(captured.err)
    assert "WARNING: could not load sketches from path 'no-exist'" in captured.err
    assert "WARNING: 1 query paths failed to load. See error messages above."


def test_nomatch_query(runtmp, capfd, indexed, zip_query):
    # test nomatch file in querylist
    query_list = runtmp.output("query.txt")
    against_list = runtmp.output("against.txt")

    sig2 = get_test_data("2.fa.sig.gz")
    sig47 = get_test_data("47.fa.sig.gz")
    sig63 = get_test_data("63.fa.sig.gz")
    badsig1 = get_test_data("1.fa.k21.sig.gz")

    make_file_list(query_list, [sig2, badsig1])
    make_file_list(against_list, [sig2, sig47, sig63])

    if zip_query:
        query_list = zip_siglist(runtmp, query_list, runtmp.output("query.zip"))
    if indexed:
        against_list = index_siglist(runtmp, against_list, runtmp.output("db"))

    runtmp.sourmash(
        "scripts", "fastmultigather", query_list, against_list, "-s", "100000"
    )

    captured = capfd.readouterr()
    print(captured.err)
    assert "WARNING: skipped 1 query paths - no compatible signatures." in captured.err


def test_missing_against(runtmp, capfd, zip_against):
    # test missing against
    query_list = runtmp.output("query.txt")
    against_list = runtmp.output("against.txt")

    sig2 = get_test_data("2.fa.sig.gz")
    sig47 = get_test_data("47.fa.sig.gz")
    sig63 = get_test_data("63.fa.sig.gz")

    make_file_list(query_list, [sig2, sig47, sig63])

    if zip_against:
        against_list = runtmp.output("against.zip")
    # do not make against_list

    with pytest.raises(utils.SourmashCommandFailed):
        runtmp.sourmash(
            "scripts", "fastmultigather", query_list, against_list, "-s", "100000"
        )

    captured = capfd.readouterr()
    print(captured.err)

    assert "Error: No such file or directory" in captured.err


def test_sig_against(runtmp, capfd):
    # against file can be a sig now
    query = get_test_data("SRR606249.sig.gz")
    against_list = runtmp.output("against.txt")

    sig2 = get_test_data("2.fa.sig.gz")

    g_output = runtmp.output("SRR606249.gather.csv")
    p_output = runtmp.output("SRR606249.prefetch.csv")
    runtmp.sourmash("scripts", "fastmultigather", query, sig2, "-s", "100000")

    captured = capfd.readouterr()
    print(captured.err)

    # check prefetch output (only non-indexed gather)
    assert os.path.exists(p_output)
    df = pandas.read_csv(p_output)
    assert len(df) == 1
    keys = set(df.keys())
    assert {
        "query_filename",
        "query_name",
        "query_md5",
        "match_name",
        "match_md5",
        "intersect_bp",
    }.issubset(keys)

    # check gather output
    assert os.path.exists(g_output)
    df = pandas.read_csv(g_output)
    assert len(df) == 1
    keys = set(df.keys())
    assert {
        "query_filename",
        "query_name",
        "query_md5",
        "match_name",
        "match_md5",
        "intersect_bp",
        "gather_result_rank",
    }.issubset(keys)


def test_bad_against(runtmp, capfd):
    # test bad 'against' file - in this case, one containing a nonexistent file
    query = get_test_data("SRR606249.sig.gz")
    query_list = runtmp.output("query.txt")
    make_file_list(query_list, [query])

    against_list = runtmp.output("against.txt")
    sig2 = get_test_data("2.fa.sig.gz")
    make_file_list(against_list, [sig2, "no exist"])

    # should succeed, but with error output.
    runtmp.sourmash(
        "scripts", "fastmultigather", query_list, against_list, "-s", "100000"
    )

    captured = capfd.readouterr()
    print(captured.err)

    assert "WARNING: could not load sketches from path 'no exist'" in captured.err
    assert (
        "WARNING: 1 search paths failed to load. See error messages above."
        in captured.err
    )


def test_bad_against_2(runtmp, capfd, zip_query):
    # test with a bad against (a .sig.gz file renamed as zip file)
    query = get_test_data("SRR606249.sig.gz")
    query_list = runtmp.output("query.txt")
    make_file_list(query_list, [query])

    sig2 = get_test_data("2.fa.sig.gz")
    against_zip = runtmp.output("against.zip")
    # cp sig2 into query_zip
    with open(against_zip, "wb") as fp:
        with open(sig2, "rb") as fp2:
            fp.write(fp2.read())

    if zip_query:
        query_list = zip_siglist(runtmp, query_list, runtmp.output("query.zip"))

    with pytest.raises(utils.SourmashCommandFailed):
        runtmp.sourmash(
            "scripts", "fastmultigather", query_list, against_zip, "-s", "100000"
        )

    captured = capfd.readouterr()
    print(captured.err)

    assert "InvalidArchive" in captured.err


def test_empty_against(runtmp, capfd):
    # test bad 'against' file - in this case, an empty one
    query = get_test_data("SRR606249.sig.gz")
    query_list = runtmp.output("query.txt")
    make_file_list(query_list, [query])

    against_list = runtmp.output("against.txt")
    make_file_list(against_list, [])

    with pytest.raises(utils.SourmashCommandFailed):
        runtmp.sourmash(
            "scripts", "fastmultigather", query_list, against_list, "-s", "100000"
        )

    captured = capfd.readouterr()
    print(captured.err)

    assert "Sketch loading error: No such file or directory" in captured.err
    assert "No search signatures loaded, exiting." in captured.err


def test_nomatch_in_against(runtmp, capfd, zip_against):
    # test an against file that has a non-matching ksize sig in it
    query = get_test_data("SRR606249.sig.gz")
    query_list = runtmp.output("query.txt")
    make_file_list(query_list, [query])

    against_list = runtmp.output("against.txt")

    sig2 = get_test_data("2.fa.sig.gz")
    sig1 = get_test_data("1.fa.k21.sig.gz")
    make_file_list(against_list, [sig2, sig1])

    if zip_against:
        against_list = zip_siglist(runtmp, against_list, runtmp.output("against.zip"))

    runtmp.sourmash(
        "scripts", "fastmultigather", query_list, against_list, "-s", "100000"
    )

    captured = capfd.readouterr()
    print(captured.err)

    assert "WARNING: skipped 1 search paths - no compatible signatures." in captured.err


def test_md5(runtmp, zip_query):
    # test correct md5s present in output
    query = get_test_data("SRR606249.sig.gz")
    sig2 = get_test_data("2.fa.sig.gz")
    sig47 = get_test_data("47.fa.sig.gz")
    sig63 = get_test_data("63.fa.sig.gz")

    query_list = runtmp.output("query.txt")
    against_list = runtmp.output("against.txt")

    make_file_list(query_list, [query])
    make_file_list(against_list, [sig2, sig47, sig63])

    if zip_query:
        query_list = zip_siglist(runtmp, query_list, runtmp.output("query.zip"))

    runtmp.sourmash(
        "scripts",
        "fastmultigather",
        query_list,
        against_list,
        "-s",
        "100000",
        "-t",
        "0",
        in_directory=runtmp.output(""),
    )

    print(os.listdir(runtmp.output("")))

    g_output = runtmp.output("SRR606249.gather.csv")
    p_output = runtmp.output("SRR606249.prefetch.csv")

    # check prefetch output (only non-indexed gather)
    assert os.path.exists(p_output)
    df = pandas.read_csv(p_output)
    assert len(df) == 3
    keys = set(df.keys())
    assert keys == {
        "query_filename",
        "query_name",
        "query_md5",
        "match_name",
        "match_md5",
        "intersect_bp",
    }

    md5s = set(df["match_md5"])
    for against_file in (sig2, sig47, sig63):
        for ss in sourmash.load_file_as_signatures(against_file, ksize=31):
            assert ss.md5sum() in md5s

    # check gather output (mostly same for indexed vs non-indexed version)
    assert os.path.exists(g_output)
    df = pandas.read_csv(g_output)
    assert len(df) == 3
    keys = set(df.keys())
    assert {
        "query_filename",
        "query_name",
        "query_md5",
        "match_name",
        "match_md5",
        "intersect_bp",
    }.issubset(keys)

    md5s = set(df["match_md5"])
    for against_file in (sig2, sig47, sig63):
        for ss in sourmash.load_file_as_signatures(against_file, ksize=31):
            assert ss.md5sum() in md5s


def test_md5_indexed(runtmp, zip_query):
    # test correct md5s present in output
    query = get_test_data("SRR606249.sig.gz")
    sig2 = get_test_data("2.fa.sig.gz")
    sig47 = get_test_data("47.fa.sig.gz")
    sig63 = get_test_data("63.fa.sig.gz")

    query_list = runtmp.output("query.txt")
    against_list = runtmp.output("against.txt")

    make_file_list(query_list, [query])
    make_file_list(against_list, [sig2, sig47, sig63])

    if zip_query:
        query_list = zip_siglist(runtmp, query_list, runtmp.output("query.zip"))

    g_output = runtmp.output("out.csv")
    against_list = index_siglist(runtmp, against_list, runtmp.output("db"))
    runtmp.sourmash(
        "scripts",
        "fastmultigather",
        query_list,
        against_list,
        "-s",
        "100000",
        "-t",
        "0",
        "-o",
        g_output,
    )

    # check gather output (mostly same for indexed vs non-indexed version)
    assert os.path.exists(g_output)
    df = pandas.read_csv(g_output)
    assert len(df) == 3
    keys = set(df.keys())
    expected_keys = {
        "match_name",
        "query_filename",
        "query_n_hashes",
        "match_filename",
        "f_match_orig",
        "query_bp",
        "query_abundance",
        "match_containment_ani",
        "intersect_bp",
        "total_weighted_hashes",
        "n_unique_weighted_found",
        "query_name",
        "gather_result_rank",
        "moltype",
        "query_containment_ani",
        "sum_weighted_found",
        "f_orig_query",
        "ksize",
        "max_containment_ani",
        "std_abund",
        "scaled",
        "average_containment_ani",
        "f_match",
        "f_unique_to_query",
        "average_abund",
        "unique_intersect_bp",
        "median_abund",
        "query_md5",
        "match_md5",
        "remaining_bp",
        "f_unique_weighted",
    }
    assert keys == expected_keys

    md5s = set(df["match_md5"])
    for against_file in (sig2, sig47, sig63):
        for ss in sourmash.load_file_as_signatures(against_file, ksize=31):
            assert ss.md5sum() in md5s


def test_csv_columns_vs_sourmash_prefetch(runtmp, zip_query, zip_against):
    # the column names should be strict subsets of sourmash prefetch cols
    query = get_test_data("SRR606249.sig.gz")

    sig2 = get_test_data("2.fa.sig.gz")
    sig47 = get_test_data("47.fa.sig.gz")
    sig63 = get_test_data("63.fa.sig.gz")

    query_list = runtmp.output("query.txt")
    make_file_list(query_list, [query])
    against_list = runtmp.output("against.txt")
    make_file_list(against_list, [sig2, sig47, sig63])

    if zip_query:
        query_list = zip_siglist(runtmp, query_list, runtmp.output("query.zip"))
    if zip_against:
        against_list = zip_siglist(runtmp, against_list, runtmp.output("against.zip"))

    runtmp.sourmash(
        "scripts",
        "fastmultigather",
        query_list,
        against_list,
        "-s",
        "100000",
        "-t",
        "0",
        in_directory=runtmp.output(""),
    )

    g_output = runtmp.output("SRR606249.gather.csv")
    p_output = runtmp.output("SRR606249.prefetch.csv")

    assert os.path.exists(p_output)
    assert os.path.exists(g_output)
    # now run sourmash prefetch
    sp_output = runtmp.output("sourmash-prefetch.csv")
    runtmp.sourmash(
        "prefetch", query, against_list, "-o", sp_output, "--scaled", "100000"
    )

    gather_df = pandas.read_csv(g_output)
    g_keys = set(gather_df.keys())
    assert {
        "query_filename",
        "query_name",
        "query_md5",
        "match_name",
        "match_md5",
        "gather_result_rank",
        "intersect_bp",
    }.issubset(g_keys)
    g_keys.remove("gather_result_rank")  # 'rank' is not in sourmash prefetch!

    sourmash_prefetch_df = pandas.read_csv(sp_output)
    sp_keys = set(sourmash_prefetch_df.keys())
    print(g_keys - sp_keys)
    diff_keys = g_keys - sp_keys
    assert diff_keys == set(
        [
            "remaining_bp",
            "f_match_orig",
            "f_unique_weighted",
            "average_abund",
            "unique_intersect_bp",
            "std_abund",
            "sum_weighted_found",
            "median_abund",
            "n_unique_weighted_found",
            "f_unique_to_query",
            "f_orig_query",
            "total_weighted_hashes",
            "f_match",
        ]
    )


def test_csv_columns_vs_sourmash_gather_fullresults(runtmp):
    # the column names should be identical to sourmash gather cols
    query = get_test_data("SRR606249.sig.gz")

    sig2 = get_test_data("2.fa.sig.gz")
    sig47 = get_test_data("47.fa.sig.gz")
    sig63 = get_test_data("63.fa.sig.gz")

    query_list = runtmp.output("query.txt")
    make_file_list(query_list, [query])
    against_list = runtmp.output("against.txt")
    make_file_list(against_list, [sig2, sig47, sig63])

    g_output = runtmp.output("SRR606249.gather.csv")
    runtmp.sourmash(
        "scripts",
        "fastmultigather",
        query_list,
        against_list,
        "-s",
        "100000",
        "-t",
        "0",
    )  # '-o', g_output,

    assert os.path.exists(g_output)
    # now run sourmash gather
    sg_output = runtmp.output(".csv")
    runtmp.sourmash(
        "gather", query, against_list, "-o", sg_output, "--scaled", "100000"
    )

    gather_df = pandas.read_csv(g_output)
    g_keys = set(gather_df.keys())
    expected_keys = {
        "match_name",
        "query_filename",
        "query_n_hashes",
        "match_filename",
        "f_match_orig",
        "query_bp",
        "query_abundance",
        "match_containment_ani",
        "intersect_bp",
        "total_weighted_hashes",
        "n_unique_weighted_found",
        "query_name",
        "gather_result_rank",
        "moltype",
        "query_containment_ani",
        "sum_weighted_found",
        "f_orig_query",
        "ksize",
        "max_containment_ani",
        "std_abund",
        "scaled",
        "average_containment_ani",
        "f_match",
        "f_unique_to_query",
        "average_abund",
        "unique_intersect_bp",
        "median_abund",
        "query_md5",
        "match_md5",
        "remaining_bp",
        "f_unique_weighted",
    }
    assert g_keys == expected_keys

    sourmash_gather_df = pandas.read_csv(sg_output)
    sg_keys = set(sourmash_gather_df.keys())
    print(sg_keys)
    modified_keys = ["match_md5", "match_name", "match_filename"]
    sg_keys.update(
        modified_keys
    )  # fastmultigather is more explicit (match_md5 instead of md5, etc)
    print("g_keys - sg_keys:", g_keys - sg_keys)
    assert not g_keys - sg_keys, g_keys - sg_keys


def test_csv_columns_vs_sourmash_gather_indexed(runtmp):
    # the column names should be identical to sourmash gather cols
    query = get_test_data("SRR606249.sig.gz")

    sig2 = get_test_data("2.fa.sig.gz")
    sig47 = get_test_data("47.fa.sig.gz")
    sig63 = get_test_data("63.fa.sig.gz")

    query_list = runtmp.output("query.txt")
    make_file_list(query_list, [query])
    against_list = runtmp.output("against.txt")
    make_file_list(against_list, [sig2, sig47, sig63])

    g_output = runtmp.output("out.csv")
    against_db = index_siglist(runtmp, against_list, runtmp.output("db"))
    runtmp.sourmash(
        "scripts",
        "fastmultigather",
        query_list,
        against_db,
        "-s",
        "100000",
        "-t",
        "0",
        "-o",
        g_output,
    )

    assert os.path.exists(g_output)
    # now run sourmash gather
    sg_output = runtmp.output("sourmash-gather.csv")
    runtmp.sourmash(
        "gather", query, against_list, "-o", sg_output, "--scaled", "100000"
    )

    gather_df = pandas.read_csv(g_output)
    g_keys = set(gather_df.keys())
    expected_keys = {
        "match_name",
        "query_filename",
        "query_n_hashes",
        "match_filename",
        "f_match_orig",
        "query_bp",
        "query_abundance",
        "match_containment_ani",
        "intersect_bp",
        "total_weighted_hashes",
        "n_unique_weighted_found",
        "query_name",
        "gather_result_rank",
        "moltype",
        "query_containment_ani",
        "sum_weighted_found",
        "f_orig_query",
        "ksize",
        "max_containment_ani",
        "std_abund",
        "scaled",
        "average_containment_ani",
        "f_match",
        "f_unique_to_query",
        "average_abund",
        "unique_intersect_bp",
        "median_abund",
        "query_md5",
        "match_md5",
        "remaining_bp",
        "f_unique_weighted",
    }
    assert g_keys == expected_keys

    sourmash_gather_df = pandas.read_csv(sg_output)
    sg_keys = set(sourmash_gather_df.keys())
    print(sg_keys)
    modified_keys = ["match_md5", "match_name", "match_filename"]
    sg_keys.update(
        modified_keys
    )  # fastmultigather is more explicit (match_md5 instead of md5, etc)
    print("g_keys - sg_keys:", g_keys - sg_keys)
    assert not g_keys - sg_keys, g_keys - sg_keys


def test_simple_protein(runtmp):
    # test basic protein execution
    sigs = get_test_data("protein.zip")

    sig_names = ["GCA_001593935", "GCA_001593925"]

    runtmp.sourmash(
        "scripts",
        "fastmultigather",
        sigs,
        sigs,
        "-s",
        "100",
        "--moltype",
        "protein",
        "-k",
        "19",
    )

    for qsig in sig_names:
        g_output = runtmp.output(os.path.join(qsig + ".gather.csv"))
        p_output = runtmp.output(os.path.join(qsig + ".prefetch.csv"))
        print(g_output)
        assert os.path.exists(g_output)
        assert os.path.exists(p_output)

        df = pandas.read_csv(g_output)
        assert len(df) == 1
        keys = set(df.keys())
        assert {
            "query_filename",
            "query_name",
            "query_md5",
            "match_name",
            "match_md5",
            "intersect_bp",
            "gather_result_rank",
        }.issubset(keys)
        print(df)
        # since we're just matching to identical sigs, the md5s should be the same
        assert df["query_md5"][0] == df["match_md5"][0]


def test_simple_dayhoff(runtmp):
    # test basic protein execution
    sigs = get_test_data("dayhoff.zip")

    sig_names = ["GCA_001593935", "GCA_001593925"]

    runtmp.sourmash(
        "scripts",
        "fastmultigather",
        sigs,
        sigs,
        "-s",
        "100",
        "--moltype",
        "dayhoff",
        "-k",
        "19",
    )

    for qsig in sig_names:
        g_output = runtmp.output(os.path.join(qsig + ".gather.csv"))
        p_output = runtmp.output(os.path.join(qsig + ".prefetch.csv"))
        print(g_output)
        assert os.path.exists(g_output)
        assert os.path.exists(p_output)

        df = pandas.read_csv(g_output)
        assert len(df) == 1
        keys = set(df.keys())
        assert {
            "query_filename",
            "query_name",
            "query_md5",
            "match_name",
            "match_md5",
            "intersect_bp",
            "gather_result_rank",
        }.issubset(keys)
        print(df)
        # since we're just matching to identical sigs, the md5s should be the same
        assert df["query_md5"][0] == df["match_md5"][0]


def test_simple_hp(runtmp):
    # test basic protein execution
    sigs = get_test_data("hp.zip")

    sig_names = ["GCA_001593935", "GCA_001593925"]

    runtmp.sourmash(
        "scripts",
        "fastmultigather",
        sigs,
        sigs,
        "-s",
        "100",
        "--moltype",
        "hp",
        "-k",
        "19",
    )

    for qsig in sig_names:
        g_output = runtmp.output(os.path.join(qsig + ".gather.csv"))
        p_output = runtmp.output(os.path.join(qsig + ".prefetch.csv"))
        print(g_output)
        assert os.path.exists(g_output)
        assert os.path.exists(p_output)

        df = pandas.read_csv(g_output)
        assert len(df) == 1
        keys = set(df.keys())
        assert {
            "query_filename",
            "query_name",
            "query_md5",
            "match_name",
            "match_md5",
            "intersect_bp",
            "gather_result_rank",
        }.issubset(keys)
        print(df)
        # since we're just matching to identical sigs, the md5s should be the same
        assert df["query_md5"][0] == df["match_md5"][0]


def test_simple_protein_indexed(runtmp):
    # test basic protein execution
    sigs = get_test_data("protein.zip")

    sigs_db = index_siglist(
        runtmp, sigs, runtmp.output("db"), ksize=19, moltype="protein", scaled=100
    )

    out_csv = runtmp.output("out.csv")
    runtmp.sourmash(
        "scripts",
        "fastmultigather",
        sigs,
        sigs_db,
        "-s",
        "100",
        "--moltype",
        "protein",
        "-k",
        "19",
        "-o",
        out_csv,
    )

    assert os.path.exists(out_csv)

    df = pandas.read_csv(out_csv)
    assert len(df) == 2
    keys = set(df.keys())
    expected_keys = {
        "match_name",
        "query_filename",
        "query_n_hashes",
        "match_filename",
        "f_match_orig",
        "query_bp",
        "query_abundance",
        "match_containment_ani",
        "intersect_bp",
        "total_weighted_hashes",
        "n_unique_weighted_found",
        "query_name",
        "gather_result_rank",
        "moltype",
        "query_containment_ani",
        "sum_weighted_found",
        "f_orig_query",
        "ksize",
        "max_containment_ani",
        "std_abund",
        "scaled",
        "average_containment_ani",
        "f_match",
        "f_unique_to_query",
        "average_abund",
        "unique_intersect_bp",
        "median_abund",
        "query_md5",
        "match_md5",
        "remaining_bp",
        "f_unique_weighted",
    }
    assert keys == expected_keys
    print(df)
    # since we're just matching to identical sigs, the md5s should be the same
    assert df["query_md5"][0] == df["match_md5"][0]
    assert df["query_md5"][1] == df["match_md5"][1]


def test_simple_dayhoff_indexed(runtmp):
    # test basic protein execution
    sigs = get_test_data("dayhoff.zip")

    sigs_db = index_siglist(
        runtmp, sigs, runtmp.output("db"), ksize=19, moltype="dayhoff", scaled=100
    )

    out_csv = runtmp.output("out.csv")
    runtmp.sourmash(
        "scripts",
        "fastmultigather",
        sigs,
        sigs_db,
        "-s",
        "100",
        "--moltype",
        "dayhoff",
        "-k",
        "19",
        "-o",
        out_csv,
    )

    assert os.path.exists(out_csv)

    df = pandas.read_csv(out_csv)
    assert len(df) == 2
    keys = set(df.keys())
    expected_keys = {
        "match_name",
        "query_filename",
        "query_n_hashes",
        "match_filename",
        "f_match_orig",
        "query_bp",
        "query_abundance",
        "match_containment_ani",
        "intersect_bp",
        "total_weighted_hashes",
        "n_unique_weighted_found",
        "query_name",
        "gather_result_rank",
        "moltype",
        "query_containment_ani",
        "sum_weighted_found",
        "f_orig_query",
        "ksize",
        "max_containment_ani",
        "std_abund",
        "scaled",
        "average_containment_ani",
        "f_match",
        "f_unique_to_query",
        "average_abund",
        "unique_intersect_bp",
        "median_abund",
        "query_md5",
        "match_md5",
        "remaining_bp",
        "f_unique_weighted",
    }
    assert keys == expected_keys
    print(df)
    # since we're just matching to identical sigs, the md5s should be the same
    assert df["query_md5"][0] == df["match_md5"][0]
    assert df["query_md5"][1] == df["match_md5"][1]


def test_simple_hp_indexed(runtmp):
    # test basic protein execution
    sigs = get_test_data("hp.zip")

    sigs_db = index_siglist(
        runtmp, sigs, runtmp.output("db"), ksize=19, moltype="hp", scaled=100
    )

    out_csv = runtmp.output("out.csv")
    runtmp.sourmash(
        "scripts",
        "fastmultigather",
        sigs,
        sigs_db,
        "-s",
        "100",
        "--moltype",
        "hp",
        "-k",
        "19",
        "-o",
        out_csv,
    )

    assert os.path.exists(out_csv)

    df = pandas.read_csv(out_csv)
    assert len(df) == 2
    keys = set(df.keys())
    expected_keys = {
        "match_name",
        "query_filename",
        "query_n_hashes",
        "match_filename",
        "f_match_orig",
        "query_bp",
        "query_abundance",
        "match_containment_ani",
        "intersect_bp",
        "total_weighted_hashes",
        "n_unique_weighted_found",
        "query_name",
        "gather_result_rank",
        "moltype",
        "query_containment_ani",
        "sum_weighted_found",
        "f_orig_query",
        "ksize",
        "max_containment_ani",
        "std_abund",
        "scaled",
        "average_containment_ani",
        "f_match",
        "f_unique_to_query",
        "average_abund",
        "unique_intersect_bp",
        "median_abund",
        "query_md5",
        "match_md5",
        "remaining_bp",
        "f_unique_weighted",
    }
    assert keys == expected_keys
    print(df)
    # since we're just matching to identical sigs, the md5s should be the same
    assert df["query_md5"][0] == df["match_md5"][0]
    assert df["query_md5"][1] == df["match_md5"][1]


def test_indexed_full_output(runtmp):
    # test correct md5s present in output
    query = get_test_data("SRR606249.sig.gz")
    sig2 = get_test_data("2.fa.sig.gz")
    sig47 = get_test_data("47.fa.sig.gz")
    sig63 = get_test_data("63.fa.sig.gz")

    query_list = runtmp.output("query.txt")
    against_list = runtmp.output("against.txt")

    make_file_list(query_list, [query])
    make_file_list(against_list, [sig2, sig47, sig63])

    g_output = runtmp.output("out.csv")
    against_db = index_siglist(runtmp, against_list, runtmp.output("rocksdb"))
    runtmp.sourmash(
        "scripts",
        "fastmultigather",
        query_list,
        against_db,
        "-s",
        "100000",
        "-t",
        "0",
        "-o",
        g_output,
    )

    # check full gather output
    assert os.path.exists(g_output)
    df = pandas.read_csv(g_output)
    assert len(df) == 3
    keys = set(df.keys())
    expected_keys = {
        "match_name",
        "query_filename",
        "query_n_hashes",
        "match_filename",
        "f_match_orig",
        "query_bp",
        "query_abundance",
        "match_containment_ani",
        "intersect_bp",
        "total_weighted_hashes",
        "n_unique_weighted_found",
        "query_name",
        "gather_result_rank",
        "moltype",
        "query_containment_ani",
        "sum_weighted_found",
        "f_orig_query",
        "ksize",
        "max_containment_ani",
        "std_abund",
        "scaled",
        "average_containment_ani",
        "f_match",
        "f_unique_to_query",
        "average_abund",
        "unique_intersect_bp",
        "median_abund",
        "query_md5",
        "match_md5",
        "remaining_bp",
        "f_unique_weighted",
    }
    assert keys == expected_keys
    results = df.values.tolist()

    # check a few columns
    average_ani = set(df["average_containment_ani"])
    avg_ani = set([round(x, 4) for x in average_ani])
    assert avg_ani == {0.9221, 0.9306, 0.9316}  # @CTB check against py gather

    f_unique_weighted = set(df["f_unique_weighted"])
    f_unique_weighted = set([round(x, 4) for x in f_unique_weighted])
    assert f_unique_weighted == {0.0063, 0.002, 0.0062}

    unique_intersect_bp = set(df["unique_intersect_bp"])
    unique_intersect_bp = set([round(x, 4) for x in unique_intersect_bp])
    assert unique_intersect_bp == {4400000, 1800000, 2200000}


def test_nonindexed_full_vs_sourmash_gather(runtmp):
    query = get_test_data("SRR606249.sig.gz")

    sig2 = get_test_data("2.fa.sig.gz")
    sig47 = get_test_data("47.fa.sig.gz")
    sig63 = get_test_data("63.fa.sig.gz")

    query_list = runtmp.output("query.txt")
    make_file_list(query_list, [query])
    against_list = runtmp.output("against.txt")
    make_file_list(against_list, [sig2, sig47, sig63])

    g_output = runtmp.output("SRR606249.gather.csv")
    runtmp.sourmash(
        "scripts",
        "fastmultigather",
        query_list,
        against_list,
        "-s",
        "100000",
        "-t",
        "0",
    )

    print(runtmp.last_result.out)
    print(runtmp.last_result.err)
    assert os.path.exists(g_output)
    # now run sourmash gather
    sg_output = runtmp.output(".csv")
    runtmp.sourmash(
        "gather", query, against_list, "-o", sg_output, "--scaled", "100000"
    )

    gather_df = pandas.read_csv(g_output)
    g_keys = set(gather_df.keys())

    sourmash_gather_df = pandas.read_csv(sg_output)
    sg_keys = set(sourmash_gather_df.keys())
    print(sg_keys)
    modified_keys = ["match_md5", "match_name", "match_filename"]
    sg_keys.update(
        modified_keys
    )  # fastmultigather is more explicit (match_md5 instead of md5, etc)
    print("g_keys - sg_keys:", g_keys - sg_keys)
    assert not g_keys - sg_keys, g_keys - sg_keys

    for index, row in sourmash_gather_df.iterrows():
        print(row.to_dict())

    fmg_intersect_bp = set(gather_df["intersect_bp"])
    g_intersect_bp = set(sourmash_gather_df["intersect_bp"])
    assert fmg_intersect_bp == g_intersect_bp == set([4400000, 4100000, 2200000])

    fmg_f_orig_query = set([round(x, 4) for x in gather_df["f_orig_query"]])
    g_f_orig_query = set([round(x, 4) for x in sourmash_gather_df["f_orig_query"]])
    assert fmg_f_orig_query == g_f_orig_query == set([0.0098, 0.0105, 0.0052])

    fmg_f_match = set([round(x, 4) for x in gather_df["f_match"]])
    g_f_match = set([round(x, 4) for x in sourmash_gather_df["f_match"]])
    assert fmg_f_match == g_f_match == set([0.439, 1.0])

    fmg_f_unique_to_query = set(
        [round(x, 3) for x in gather_df["f_unique_to_query"]]
    )  # rounding to 4 --> slightly different!
    g_f_unique_to_query = set(
        [round(x, 3) for x in sourmash_gather_df["f_unique_to_query"]]
    )
    assert fmg_f_unique_to_query == g_f_unique_to_query == set([0.004, 0.01, 0.005])

    fmg_f_unique_weighted = set([round(x, 4) for x in gather_df["f_unique_weighted"]])
    g_f_unique_weighted = set(
        [round(x, 4) for x in sourmash_gather_df["f_unique_weighted"]]
    )
    assert fmg_f_unique_weighted == g_f_unique_weighted == set([0.0063, 0.002, 0.0062])

    fmg_average_abund = set([round(x, 4) for x in gather_df["average_abund"]])
    g_average_abund = set([round(x, 4) for x in sourmash_gather_df["average_abund"]])
    assert fmg_average_abund == g_average_abund == set([8.2222, 10.3864, 21.0455])

    fmg_median_abund = set([round(x, 4) for x in gather_df["median_abund"]])
    g_median_abund = set([round(x, 4) for x in sourmash_gather_df["median_abund"]])
    assert fmg_median_abund == g_median_abund == set([8.0, 10.5, 21.5])

    fmg_std_abund = set([round(x, 4) for x in gather_df["std_abund"]])
    g_std_abund = set([round(x, 4) for x in sourmash_gather_df["std_abund"]])
    assert fmg_std_abund == g_std_abund == set([3.172, 5.6446, 6.9322])

    g_match_filename_basename = [
        os.path.basename(filename) for filename in sourmash_gather_df["filename"]
    ]
    fmg_match_filename_basename = [
        os.path.basename(filename) for filename in gather_df["match_filename"]
    ]
    assert all(
        [
            x in fmg_match_filename_basename
            for x in ["2.fa.sig.gz", "63.fa.sig.gz", "47.fa.sig.gz"]
        ]
    )
    assert fmg_match_filename_basename == g_match_filename_basename

    assert list(sourmash_gather_df["name"]) == list(gather_df["match_name"])
    assert list(sourmash_gather_df["md5"]) == list(gather_df["match_md5"])

    fmg_f_match_orig = set([round(x, 4) for x in gather_df["f_match_orig"]])
    g_f_match_orig = set([round(x, 4) for x in sourmash_gather_df["f_match_orig"]])
    assert fmg_f_match_orig == g_f_match_orig == set([1.0])

    fmg_unique_intersect_bp = set(gather_df["unique_intersect_bp"])
    g_unique_intersect_bp = set(sourmash_gather_df["unique_intersect_bp"])
    assert (
        fmg_unique_intersect_bp
        == g_unique_intersect_bp
        == set([4400000, 1800000, 2200000])
    )

    fmg_gather_result_rank = set(gather_df["gather_result_rank"])
    g_gather_result_rank = set(sourmash_gather_df["gather_result_rank"])
    assert fmg_gather_result_rank == g_gather_result_rank == set([0, 1, 2])

    fmg_remaining_bp = list(gather_df["remaining_bp"])
    assert fmg_remaining_bp == [415600000, 413400000, 411600000]
    ### Gather remaining bp does not match, but I think this one is right?
    # g_remaining_bp = list(sourmash_gather_df['remaining_bp'])
    # print("gather remaining bp: ", g_remaining_bp) #{4000000, 0, 1800000}
    # assert fmg_remaining_bp == g_remaining_bp == set([])

    fmg_query_containment_ani = set(
        [round(x, 4) for x in gather_df["query_containment_ani"]]
    )
    g_query_containment_ani = set(
        [round(x, 4) for x in sourmash_gather_df["query_containment_ani"]]
    )
    assert fmg_query_containment_ani == {0.8442, 0.8613, 0.8632}
    # gather cANI are nans here -- perhaps b/c sketches too small
    # assert fmg_query_containment_ani == g_query_containment_ani == set([0.8632, 0.8444, 0.8391])
    print("fmg qcANI: ", fmg_query_containment_ani)
    print("g_qcANI: ", g_query_containment_ani)

    fmg_n_unique_weighted_found = set(gather_df["n_unique_weighted_found"])
    g_n_unique_weighted_found = set(sourmash_gather_df["n_unique_weighted_found"])
    assert (
        fmg_n_unique_weighted_found == g_n_unique_weighted_found == set([457, 148, 463])
    )

    fmg_sum_weighted_found = set(gather_df["sum_weighted_found"])
    g_sum_weighted_found = set(sourmash_gather_df["sum_weighted_found"])
    assert fmg_sum_weighted_found == g_sum_weighted_found == set([920, 457, 1068])

    fmg_total_weighted_hashes = set(gather_df["total_weighted_hashes"])
    g_total_weighted_hashes = set(sourmash_gather_df["total_weighted_hashes"])
    assert fmg_total_weighted_hashes == g_total_weighted_hashes == set([73489])


def test_rocksdb_gather_against_index_with_sigs(runtmp, capfd):
    # fastmultigather should succeed if indexed sigs are stored internally.
    query = get_test_data("SRR606249.sig.gz")

    sig2 = get_test_data("2.fa.sig.gz")
    sig47 = get_test_data("47.fa.sig.gz")
    sig63 = get_test_data("63.fa.sig.gz")
    shutil.copyfile(sig2, runtmp.output("2.fa.sig.gz"))
    shutil.copyfile(sig47, runtmp.output("47.fa.sig.gz"))
    shutil.copyfile(sig63, runtmp.output("63.fa.sig.gz"))

    query_list = runtmp.output("query.txt")
    make_file_list(query_list, [query])
    against_list = runtmp.output("against.txt")
    make_file_list(against_list, ["2.fa.sig.gz", "47.fa.sig.gz", "63.fa.sig.gz"])

    # index! note: '--internal-storage' defaults to True
    runtmp.sourmash("scripts", "index", against_list, "-o", "subdir/against.rocksdb")

    # remove the external storage out from under the rocksdb.
    os.unlink(runtmp.output("2.fa.sig.gz"))
    os.unlink(runtmp.output("47.fa.sig.gz"))
    os.unlink(runtmp.output("63.fa.sig.gz"))

    g_output = runtmp.output("zzz.csv")

    runtmp.sourmash(
        "scripts",
        "fastmultigather",
        query_list,
        "subdir/against.rocksdb",
        "-s",
        "100000",
        "-t",
        "0",
        "-o",
        g_output,
        in_location=runtmp.output(""),
    )


def test_rocksdb_no_internal_storage_gather_fails(runtmp, capfd):
    # force gather to fail b/c we make an index with no internal sketches
    query = get_test_data("SRR606249.sig.gz")

    sig2 = get_test_data("2.fa.sig.gz")
    sig47 = get_test_data("47.fa.sig.gz")
    sig63 = get_test_data("63.fa.sig.gz")
    shutil.copyfile(sig2, runtmp.output("2.fa.sig.gz"))
    shutil.copyfile(sig47, runtmp.output("47.fa.sig.gz"))
    shutil.copyfile(sig63, runtmp.output("63.fa.sig.gz"))

    query_list = runtmp.output("query.txt")
    make_file_list(query_list, [query])
    against_list = runtmp.output("against.txt")
    make_file_list(against_list, ["2.fa.sig.gz", "47.fa.sig.gz", "63.fa.sig.gz"])

    runtmp.sourmash(
        "scripts",
        "index",
        against_list,
        "--no-internal-storage",
        "-o",
        "subdir/against.rocksdb",
    )

    # remove the external storage out from under the rocksdb.
    # this will make gather fail.
    os.unlink(runtmp.output("2.fa.sig.gz"))
    os.unlink(runtmp.output("47.fa.sig.gz"))
    os.unlink(runtmp.output("63.fa.sig.gz"))

    g_output = runtmp.output("zzz.csv")

    with pytest.raises(utils.SourmashCommandFailed):
        runtmp.sourmash(
            "scripts",
            "fastmultigather",
            query_list,
            "subdir/against.rocksdb",
            "-s",
            "100000",
            "-t",
            "0",
            "-o",
            g_output,
            in_location=runtmp.output(""),
        )

    print(runtmp.last_result.out)
    print(runtmp.last_result.err)

    captured = capfd.readouterr()
    print(captured.err)

    assert "Error gathering matches:" in captured.err
    assert "ERROR: 1 failed gathers. See error messages above." in captured.err
    assert (
        "Unresolvable errors found; results cannot be trusted. Quitting."
        in captured.err
    )


def test_save_matches(runtmp):
    # test basic execution!
    query = get_test_data("SRR606249.sig.gz")
    sig2 = get_test_data("2.fa.sig.gz")
    sig47 = get_test_data("47.fa.sig.gz")
    sig63 = get_test_data("63.fa.sig.gz")

    query_list = runtmp.output("query.txt")
    against_list = runtmp.output("against.txt")

    make_file_list(query_list, [query])
    make_file_list(against_list, [sig2, sig47, sig63])

    runtmp.sourmash(
        "scripts",
        "fastmultigather",
        query_list,
        against_list,
        "-s",
        "100000",
        "-t",
        "0",
        "--save-matches",
        in_directory=runtmp.output(""),
    )

    print(os.listdir(runtmp.output("")))

    g_output = runtmp.output("SRR606249.gather.csv")
    p_output = runtmp.output("SRR606249.prefetch.csv")
    m_output = runtmp.output("SRR606249.matches.sig")

    assert os.path.exists(g_output)
    assert os.path.exists(p_output)
    assert os.path.exists(m_output)

    # check prefetch output (only non-indexed gather)
    df = pandas.read_csv(p_output)

    assert len(df) == 3
    keys = set(df.keys())
    assert keys == {
        "query_filename",
        "query_name",
        "query_md5",
        "match_name",
        "match_md5",
        "intersect_bp",
    }

    assert os.path.exists(g_output)
    df = pandas.read_csv(g_output)

    assert len(df) == 3
    keys = set(df.keys())
    assert {
        "query_filename",
        "query_name",
        "query_md5",
        "match_name",
        "match_md5",
        "intersect_bp",
        "gather_result_rank",
    }.issubset(keys)

    # can't test against prefetch because matched k-mers can overlap
    match_ss = list(sourmash.load_file_as_signatures(m_output, ksize=31))[0]
    match_mh = match_ss.minhash
    matches_sig_len = len(match_mh)

    # right size?
    assert sum(df["intersect_bp"]) >= matches_sig_len * 100_000

    # containment?
    mg_ss = list(sourmash.load_file_as_signatures(query, ksize=31))[0]
    assert match_mh.contained_by(mg_ss.minhash) == 1.0
    assert mg_ss.minhash.contained_by(match_mh) < 1


def test_create_empty_results(runtmp):
    # sig2 has 0 hashes in common with 47 and 63
    sig2 = get_test_data("2.fa.sig.gz")
    sig47 = get_test_data("47.fa.sig.gz")
    sig63 = get_test_data("63.fa.sig.gz")

    query_list = runtmp.output("query.txt")
    against_list = runtmp.output("against.txt")

    make_file_list(query_list, [sig2])
    make_file_list(against_list, [sig47, sig63])

    runtmp.sourmash(
        "scripts",
        "fastmultigather",
        query_list,
        against_list,
        "-s",
        "100000",
        "-t",
        "0",
        "--create-empty-results",
        in_directory=runtmp.output(""),
    )

    print(os.listdir(runtmp.output("")))

    g_output = runtmp.output("CP001071.1.gather.csv")
    p_output = runtmp.output("CP001071.1.prefetch.csv")
    assert os.path.exists(p_output)<|MERGE_RESOLUTION|>--- conflicted
+++ resolved
@@ -100,26 +100,8 @@
     make_file_list(query_list, [query])
     make_file_list(against_list, [sig2, sig47, sig63])
 
-<<<<<<< HEAD
     runtmp.sourmash('scripts', 'fastmultigather', query_list, against_list,
                     '-s', '100000', '-t', '0', in_dir=runtmp.output(''))
-=======
-    cwd = os.getcwd()
-    try:
-        os.chdir(runtmp.output(""))
-        runtmp.sourmash(
-            "scripts",
-            "fastmultigather",
-            query_list,
-            against_list,
-            "-s",
-            "100000",
-            "-t",
-            "0",
-        )
-    finally:
-        os.chdir(cwd)
->>>>>>> 31d30562
 
     print(os.listdir(runtmp.output("")))
 
