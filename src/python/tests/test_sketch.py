--- conflicted
+++ resolved
@@ -961,11 +961,7 @@
     dna_prefix = os.path.join(
         fa_path, "short"
     )  # need to avoid matching short-protein.fa
-<<<<<<< HEAD
     prot_prefix = os.path.join(fa_path, "*protein.fa")
-=======
-    prot_prefix = os.path.join(fa_path, "*protein")
->>>>>>> 31d30562
     zip_exclude = os.path.join(fa_path, "*zip")
 
     # make prefix input file
@@ -1046,10 +1042,7 @@
     for sig in sigs:
         assert sig.name in expected_signames
         if sig.name == "short":
-<<<<<<< HEAD
-            # minhash is not defined? How does this test work?
-=======
->>>>>>> 31d30562
+            # minhash is not defined? How does this test work? - @olgabot
             assert sig, minhash.hashes == sig1.minhash.hashes
         if sig.name == "short_protein":
             assert sig == sig2
@@ -1126,11 +1119,7 @@
     dna_prefix = os.path.join(
         fa_path, "short"
     )  # need to avoid matching short-protein.fa
-<<<<<<< HEAD
     prot_prefix = os.path.join(fa_path, "*protein*fa")
-=======
-    prot_prefix = os.path.join(fa_path, "*protein")
->>>>>>> 31d30562
     zip_exclude = os.path.join(fa_path, "*zip")
 
     # make prefix input file
