--- conflicted
+++ resolved
@@ -89,11 +89,7 @@
 
     captured = capfd.readouterr()
     print(captured.err)
-<<<<<<< HEAD
     assert 'Error: No such file or directory' in captured.err
-=======
-    assert 'Error loading siglist' in captured.err
->>>>>>> 9da289e8
 
 
 def test_index_sig(runtmp, capfd):
@@ -107,10 +103,6 @@
 
     captured = capfd.readouterr()
     print(captured.err)
-<<<<<<< HEAD
-=======
-    assert 'Error loading siglist' in captured.err
->>>>>>> 9da289e8
     print(runtmp.last_result.err)
     assert 'index is done' in runtmp.last_result.err
 
@@ -141,8 +133,6 @@
     output = runtmp.output('out.db')
     make_file_list(siglist, []) # empty
 
-<<<<<<< HEAD
-
     with pytest.raises(utils.SourmashCommandFailed):
         runtmp.sourmash('scripts', 'index', siglist,
                         '-o', output)
@@ -153,16 +143,6 @@
     print(runtmp.last_result.err)
     print(captured.err)
     assert "Error: Signatures failed to load. Exiting." in captured.err
-=======
-    runtmp.sourmash('scripts', 'index', siglist,
-                        '-o', output)
-
-    captured = capfd.readouterr()
-    assert os.path.exists(output) # do we want an empty file, or no file?
-    print(runtmp.last_result.out)
-    print(runtmp.last_result.err)
-    print(captured.err)
->>>>>>> 9da289e8
 
 
 def test_index_nomatch_sig_in_siglist(runtmp, capfd):
