import os
import pytest
import pandas
import sourmash
import shutil

from . import sourmash_tst_utils as utils
from .sourmash_tst_utils import get_test_data, make_file_list, zip_siglist


def test_installed(runtmp):
    with pytest.raises(utils.SourmashCommandFailed):
        runtmp.sourmash("scripts", "index")

    assert "usage:  index" in runtmp.last_result.err


def test_index(runtmp, toggle_internal_storage):
    # test basic index!
    siglist = runtmp.output("db-sigs.txt")

    sig2 = get_test_data("2.fa.sig.gz")
    sig47 = get_test_data("47.fa.sig.gz")
    sig63 = get_test_data("63.fa.sig.gz")

    make_file_list(siglist, [sig2, sig47, sig63])

    output = runtmp.output("db.rocksdb")

    runtmp.sourmash("scripts", "index", siglist, "-o", output, toggle_internal_storage)
    assert os.path.exists(output)
    print(runtmp.last_result.err)

    assert "index is done" in runtmp.last_result.err


def test_index_warning_message(runtmp, capfd):
    # test basic index when it has to load things into memory - see #451.
    siglist = runtmp.output("db-sigs.txt")

    # note: can't use zip w/o breaking index. See sourmash-bio/sourmash#3321.
    sig2 = get_test_data("2.sig.zip")
    sig47 = get_test_data("47.fa.sig.gz")
    sig63 = get_test_data("63.fa.sig.gz")

    make_file_list(siglist, [sig2, sig47, sig63])

    output = runtmp.output("db.rocksdb")

    runtmp.sourmash("scripts", "index", siglist, "-o", output)
    assert os.path.exists(output)
    print(runtmp.last_result.err)

    assert "index is done" in runtmp.last_result.err
    captured = capfd.readouterr()
    print(captured.err)
    assert (
        "WARNING: loading all sketches into memory in order to index." in captured.err
    )


def test_index_error_message(runtmp, capfd):
    # test basic index when it errors out b/c can't load
    siglist = runtmp.output("db-sigs.txt")

    # note: can't use zip w/o breaking index. See sourmash-bio/sourmash#3321.
    sig2 = get_test_data("2.sig.zip")
    sig47 = get_test_data("47.fa.sig.gz")
    sig63 = get_test_data("63.fa.sig.gz")

    make_file_list(siglist, [sig2, sig47, sig63])

    output = runtmp.output("db.rocksdb")

    with pytest.raises(utils.SourmashCommandFailed):
        runtmp.sourmash(
            "scripts", "index", siglist, "-o", output, "--no-internal-storage"
        )

    captured = capfd.readouterr()
    print(captured.err)
    assert "cannot index this type of collection with external storage" in captured.err


def test_index_recursive(runtmp, capfd):
    # test index of pathlist containing standalone manifest containing zip.
    # a little ridiculous, but should hit the various branches in
    # MultiCollection::load
    siglist = runtmp.output("db-sigs.txt")

    # our basic list of sketches...
    sig2_zip = get_test_data("2.sig.zip")
    sig47 = get_test_data("47.fa.sig.gz")
    sig63 = get_test_data("63.fa.sig.gz")

    # generate a standalone mf containing a sip
    standalone_mf = runtmp.output("stand-mf.csv")
    runtmp.sourmash("sig", "collect", "-F", "csv", "-o", standalone_mf, sig2_zip)

    # now make a file list containing that mf
    make_file_list(siglist, [standalone_mf, sig47, sig63])

    output = runtmp.output("db.rocksdb")

    runtmp.sourmash("scripts", "index", siglist, "-o", output)

    captured = capfd.readouterr()
    print(captured.err)
    assert (
        "WARNING: loading all sketches into memory in order to index." in captured.err
    )
    assert "index is done" in runtmp.last_result.err
    assert "Indexing 3 sketches." in captured.err


def test_index_protein(runtmp, toggle_internal_storage):
    sigs = get_test_data("protein.zip")
    output = runtmp.output("db.rocksdb")

    runtmp.sourmash(
        "scripts",
        "index",
        sigs,
        "-k",
        "19",
        "-s",
        "100",
        "--moltype",
        "protein",
        "-o",
        output,
        toggle_internal_storage,
    )
    assert os.path.exists(output)
    print(runtmp.last_result.err)
    assert "index is done" in runtmp.last_result.err


def test_index_dayhoff(runtmp, toggle_internal_storage):
    sigs = get_test_data("dayhoff.zip")
    output = runtmp.output("db.rocksdb")

    runtmp.sourmash(
        "scripts",
        "index",
        sigs,
        "-k",
        "19",
        "-s",
        "100",
        "--moltype",
        "dayhoff",
        "-o",
        output,
        toggle_internal_storage,
    )
    assert os.path.exists(output)
    print(runtmp.last_result.err)
    assert "index is done" in runtmp.last_result.err


def test_index_protein(runtmp, toggle_internal_storage):
    sigs = get_test_data("hp.zip")
    output = runtmp.output("db.rocksdb")

    runtmp.sourmash(
        "scripts",
        "index",
        sigs,
        "-k",
        "19",
        "-s",
        "100",
        "--moltype",
        "hp",
        "-o",
        output,
        toggle_internal_storage,
    )
    assert os.path.exists(output)
    print(runtmp.last_result.err)
    assert "index is done" in runtmp.last_result.err


def test_index_missing_siglist(runtmp, capfd, toggle_internal_storage):
    # test missing siglist file
    siglist = runtmp.output("db-sigs.txt")
    output = runtmp.output("out.db")
    # make_file_list(siglist, []) # don't make siglist file

    with pytest.raises(utils.SourmashCommandFailed):
        runtmp.sourmash(
            "scripts", "index", siglist, "-o", output, toggle_internal_storage
        )

    captured = capfd.readouterr()
    print(captured.err)
    assert "Error: No such file or directory: " in captured.err


def test_index_sig(runtmp, capfd, toggle_internal_storage):
    # test index with a .sig.gz file instead of pathlist
    # (should work now)
    sig2 = get_test_data("2.fa.sig.gz")
    output = runtmp.output("out.db")

    runtmp.sourmash("scripts", "index", sig2, "-o", output, toggle_internal_storage)

    captured = capfd.readouterr()
    print(captured.err)
    print(runtmp.last_result.err)
    assert "index is done" in runtmp.last_result.err


def test_index_manifest(runtmp, capfd, toggle_internal_storage):
    # test index with a manifest file
    sig2 = get_test_data("2.fa.sig.gz")
    output = runtmp.output("out.db")
    sig_mf = runtmp.output("mf.csv")
    runtmp.sourmash("sig", "manifest", sig2, "-o", sig_mf)

    runtmp.sourmash("scripts", "index", sig_mf, "-o", output, toggle_internal_storage)

    captured = capfd.readouterr()
    print(captured.err)
    print(runtmp.last_result.err)
    assert "index is done" in runtmp.last_result.err


def test_index_bad_siglist_2(runtmp, capfd):
    # test with a bad siglist (containing a missing file)
    against_list = runtmp.output("against.txt")

    sig2 = get_test_data("2.fa.sig.gz")
    sig47 = get_test_data("47.fa.sig.gz")
    sig63 = get_test_data("63.fa.sig.gz")
    make_file_list(against_list, [sig2, "no-exist"])

    db = runtmp.output("db.rocksdb")

    with pytest.raises(utils.SourmashCommandFailed):
        runtmp.sourmash("scripts", "index", against_list, "-o", db)

    captured = capfd.readouterr()
    print(captured.err)
    assert "WARNING: could not load sketches from path 'no-exist'" in captured.err


def test_index_empty_siglist(runtmp, capfd):
    # test empty siglist file
    siglist = runtmp.output("db-sigs.txt")
    output = runtmp.output("out.db")
    make_file_list(siglist, [])  # empty

    with pytest.raises(utils.SourmashCommandFailed):
        runtmp.sourmash("scripts", "index", siglist, "-o", output)

    captured = capfd.readouterr()
    assert not os.path.exists(output)  # do we want an empty file, or no file?
    print(runtmp.last_result.out)
    print(runtmp.last_result.err)
    print(captured.err)
    assert "Error: Signatures failed to load. Exiting." in captured.err


def test_index_nomatch(runtmp, capfd):
    # test index with a siglist file that has (only) a non-matching ksize sig
    siglist = runtmp.output("against.txt")
    db = runtmp.output("db.rocksdb")

    sig1 = get_test_data("1.fa.k21.sig.gz")
    make_file_list(siglist, [sig1])

    with pytest.raises(utils.SourmashCommandFailed):
        runtmp.sourmash("scripts", "index", siglist, "-o", db)

    captured = capfd.readouterr()
    print(runtmp.last_result.out)
    print(runtmp.last_result.err)
    print(captured.out)
    print(captured.err)
    assert not os.path.exists(db)


def test_index_nomatch_sig_in_siglist(runtmp, capfd):
    # test index with a siglist file that has both matching and non-matching sigs
    siglist = runtmp.output("against.txt")
    db = runtmp.output("db.rocksdb")

    sig2 = get_test_data("2.fa.sig.gz")
    sig1 = get_test_data("1.fa.k21.sig.gz")
    make_file_list(siglist, [sig2, sig1])

    runtmp.sourmash("scripts", "index", siglist, "-o", db)

    captured = capfd.readouterr()
    print(runtmp.last_result.out)
    print(runtmp.last_result.err)
    print(captured.out)
    print(captured.err)
    assert os.path.exists(db)


def test_index_zipfile(runtmp, capfd, toggle_internal_storage):
    # test basic index from sourmash zipfile
    siglist = runtmp.output("db-sigs.txt")

    sig2 = get_test_data("2.fa.sig.gz")
    sig47 = get_test_data("47.fa.sig.gz")
    sig63 = get_test_data("63.fa.sig.gz")

    make_file_list(siglist, [sig2, sig47, sig63])

    zipf = runtmp.output("sigs.zip")

    runtmp.sourmash("sig", "cat", siglist, "-o", zipf)

    output = runtmp.output("db.rocksdb")

    runtmp.sourmash("scripts", "index", zipf, "-o", output, toggle_internal_storage)
    assert os.path.exists(output)
    print(runtmp.last_result.err)

    assert "index is done" in runtmp.last_result.err
    captured = capfd.readouterr()
    print(captured.err)


def test_index_zipfile_subdir(runtmp, capfd, toggle_internal_storage):
    # test index from sourmash zipfile in different directory.

    # this was a tough test to get to fail!! have to:
    # * use non-abspath for zip file creation
    # * use non-abspath to zip file for indexing
    # so that the relative path gets things wrong.

    siglist = runtmp.output("db-sigs.txt")

    sig2 = get_test_data("2.fa.sig.gz")
    sig47 = get_test_data("47.fa.sig.gz")
    sig63 = get_test_data("63.fa.sig.gz")

    shutil.copyfile(sig2, runtmp.output("2.fa.sig.gz"))
    shutil.copyfile(sig47, runtmp.output("47.fa.sig.gz"))
    shutil.copyfile(sig63, runtmp.output("63.fa.sig.gz"))

    os.mkdir(runtmp.output("subdir"))

    zipf = "sigs.zip"

    runtmp.sourmash(
        "sig", "cat", "2.fa.sig.gz", "47.fa.sig.gz", "63.fa.sig.gz", "-o", zipf
    )

    output = runtmp.output("subdir/db.rocksdb")

    runtmp.sourmash(
        "scripts",
        "index",
        zipf,
        "-o",
        output,
        in_directory=runtmp.output(""),
        toggle_internal_storage=toggle_internal_storage,
    )
    assert os.path.exists(output)
    print(runtmp.last_result.err)

    assert "index is done" in runtmp.last_result.err
    captured = capfd.readouterr()
    print(captured.err)

    runtmp.sourmash(
        "scripts", "check", "db.rocksdb", in_directory=runtmp.output("subdir")
    )
    runtmp.sourmash(
        "scripts", "check", "subdir/db.rocksdb", in_directory=runtmp.output("")
    )


def test_index_zipfile_repeated_md5sums(runtmp, capfd, toggle_internal_storage):
    # test that we're reading all files, including repeated md5sums
    siglist = runtmp.output("db-sigs.txt")

    sig2 = get_test_data("2.fa.sig.gz")
    sig2a = runtmp.output("sig2a.sig.gz")
    sig2b = runtmp.output("sig2b.sig.gz")
    runtmp.sourmash("sig", "rename", sig2, "name2", "-o", sig2a)
    runtmp.sourmash("sig", "rename", sig2, "name3", "-o", sig2b)

    make_file_list(siglist, [sig2, sig2a, sig2b])

    zipf = runtmp.output("sigs.zip")
    runtmp.sourmash("sig", "cat", siglist, "-o", zipf)

    output = runtmp.output("db.rocksdb")

    runtmp.sourmash("scripts", "index", zipf, "-o", output, toggle_internal_storage)
    assert os.path.exists(output)
    print(runtmp.last_result.err)

    captured = capfd.readouterr()
    print(captured.err)

    assert "index is done" in runtmp.last_result.err


def test_index_zipfile_multiparam(runtmp, capfd, toggle_internal_storage):
    # test index from sourmash zipfile with multiple ksizes / scaled /moltype
    # SHOULD FAIL.
    siglist = runtmp.output("db-sigs.txt")

    sig2 = get_test_data("2.fa.sig.gz")
    sig47 = get_test_data("47.fa.sig.gz")
    sig63 = get_test_data("63.fa.sig.gz")
    sig1 = get_test_data("1.combined.sig.gz")
    srr = get_test_data("SRR606249.sig.gz")
    prot = get_test_data("protein.zip")

    make_file_list(siglist, [sig2, sig47, sig63, sig1, srr, prot])

    zipf = runtmp.output("sigs.zip")

    runtmp.sourmash("sig", "cat", siglist, "-o", zipf)

    output = runtmp.output("db.rocksdb")

    with pytest.raises(utils.SourmashCommandFailed):
        runtmp.sourmash("scripts", "index", zipf, "-o", output, toggle_internal_storage)


def test_index_check(runtmp, toggle_internal_storage):
    # test check index
    siglist = runtmp.output("db-sigs.txt")

    sig2 = get_test_data("2.fa.sig.gz")
    sig47 = get_test_data("47.fa.sig.gz")

    make_file_list(siglist, [sig2, sig47])

    output = runtmp.output("db.rocksdb")

    runtmp.sourmash("scripts", "index", siglist, "-o", output, toggle_internal_storage)

    runtmp.sourmash("scripts", "check", output)
    print(runtmp.last_result.err)

    assert "index is ok" in runtmp.last_result.err


def test_index_check_quick(runtmp, toggle_internal_storage):
    # test check index
    siglist = runtmp.output("db-sigs.txt")

    sig2 = get_test_data("2.fa.sig.gz")
    sig47 = get_test_data("47.fa.sig.gz")

    make_file_list(siglist, [sig2, sig47])

    output = runtmp.output("db.rocksdb")

    runtmp.sourmash("scripts", "index", siglist, "-o", output, toggle_internal_storage)

    runtmp.sourmash("scripts", "check", "--quick", output)
    print(runtmp.last_result.err)

    assert "index is ok" in runtmp.last_result.err


def test_index_subdir(runtmp, toggle_internal_storage):
    # test basic index & output to subdir
    siglist = runtmp.output("db-sigs.txt")

    sig2 = get_test_data("2.fa.sig.gz")
    sig47 = get_test_data("47.fa.sig.gz")
    sig63 = get_test_data("63.fa.sig.gz")

    make_file_list(siglist, [sig2, sig47, sig63])

    os.mkdir(runtmp.output("subdir"))
    output = runtmp.output("subdir/db.rocksdb")

    runtmp.sourmash("scripts", "index", siglist, "-o", output, toggle_internal_storage)
    assert os.path.exists(output)
    print(runtmp.last_result.err)

    runtmp.sourmash("scripts", "check", output)


<<<<<<< HEAD
def test_index_skipm2n3(runtmp, toggle_internal_storage):
    # test basic index!
    sigzip = get_test_data("skipm2n3.zip")
    output = runtmp.output("db.rocksdb")

    runtmp.sourmash(
        "scripts",
        "index",
        sigzip,
        "-o",
        output,
        toggle_internal_storage,
        "-m",
        "skipm2n3",
    )
    assert os.path.exists(output)
    print(runtmp.last_result.err)

    assert "index is done" in runtmp.last_result.err


def test_index_skipm1n3(runtmp, toggle_internal_storage):
    # test basic index!
    sigzip = get_test_data("skipm1n3.zip")
    output = runtmp.output("db.rocksdb")

    runtmp.sourmash(
        "scripts",
        "index",
        sigzip,
        "-o",
        output,
        toggle_internal_storage,
        "-m",
        "skipm1n3",
    )
    assert os.path.exists(output)
    print(runtmp.last_result.err)

    assert "index is done" in runtmp.last_result.err
=======
def test_index_misnamed_zipfile(runtmp, capfd):
    # test with a bad input zipfile (a .sig.gz file renamed as zip file)
    # (this is a generic test that makes sure that misnamed .zip files
    # can be loaded by MultiCollection)
    sig2 = get_test_data("2.fa.sig.gz")

    query_zip = runtmp.output("query.zip")
    # cp sig2 into query_zip
    with open(query_zip, "wb") as fp:
        with open(sig2, "rb") as fp2:
            fp.write(fp2.read())

    output = runtmp.output("out.rocksdb")

    runtmp.sourmash("scripts", "index", query_zip, "-o", output)

    captured = capfd.readouterr()
    print(captured.err)

    assert os.path.exists(output)
    assert os.path.isdir(output)


def test_index_misnamed_zipfile(runtmp, capfd):
    # test with a misnamed input zipfile (a .sig.gz file renamed as zip file)
    # (This is a generic test that checks to make sure misnamed zip files
    # can be loaded. It's not really specific to index. See
    # https://github.com/sourmash-bio/sourmash_plugin_branchwater/issues/551)
    sig2 = get_test_data("2.fa.sig.gz")

    query_zip = runtmp.output("query.zip")
    # cp sig2 into query_zip
    with open(query_zip, "wb") as fp:
        with open(sig2, "rb") as fp2:
            fp.write(fp2.read())

    output = runtmp.output("out.rocksdb")

    runtmp.sourmash("scripts", "index", query_zip, "-o", output)

    captured = capfd.readouterr()
    print(captured.err)

    assert os.path.exists(output)
    assert os.path.isdir(output)
>>>>>>> 8df20574
<|MERGE_RESOLUTION|>--- conflicted
+++ resolved
@@ -487,7 +487,6 @@
     runtmp.sourmash("scripts", "check", output)
 
 
-<<<<<<< HEAD
 def test_index_skipm2n3(runtmp, toggle_internal_storage):
     # test basic index!
     sigzip = get_test_data("skipm2n3.zip")
@@ -528,11 +527,13 @@
     print(runtmp.last_result.err)
 
     assert "index is done" in runtmp.last_result.err
-=======
+
+
 def test_index_misnamed_zipfile(runtmp, capfd):
-    # test with a bad input zipfile (a .sig.gz file renamed as zip file)
-    # (this is a generic test that makes sure that misnamed .zip files
-    # can be loaded by MultiCollection)
+    # test with a misnamed input zipfile (a .sig.gz file renamed as zip file)
+    # (This is a generic test that checks to make sure misnamed zip files
+    # can be loaded. It's not really specific to index. See
+    # https://github.com/sourmash-bio/sourmash_plugin_branchwater/issues/551)
     sig2 = get_test_data("2.fa.sig.gz")
 
     query_zip = runtmp.output("query.zip")
@@ -549,29 +550,4 @@
     print(captured.err)
 
     assert os.path.exists(output)
-    assert os.path.isdir(output)
-
-
-def test_index_misnamed_zipfile(runtmp, capfd):
-    # test with a misnamed input zipfile (a .sig.gz file renamed as zip file)
-    # (This is a generic test that checks to make sure misnamed zip files
-    # can be loaded. It's not really specific to index. See
-    # https://github.com/sourmash-bio/sourmash_plugin_branchwater/issues/551)
-    sig2 = get_test_data("2.fa.sig.gz")
-
-    query_zip = runtmp.output("query.zip")
-    # cp sig2 into query_zip
-    with open(query_zip, "wb") as fp:
-        with open(sig2, "rb") as fp2:
-            fp.write(fp2.read())
-
-    output = runtmp.output("out.rocksdb")
-
-    runtmp.sourmash("scripts", "index", query_zip, "-o", output)
-
-    captured = capfd.readouterr()
-    print(captured.err)
-
-    assert os.path.exists(output)
-    assert os.path.isdir(output)
->>>>>>> 8df20574
+    assert os.path.isdir(output)