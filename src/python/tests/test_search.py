import os
import pytest
import pandas
import sourmash

from . import sourmash_tst_utils as utils


def get_test_data(filename):
    thisdir = os.path.dirname(__file__)
    return os.path.join(thisdir, 'test-data', filename)


def make_file_list(filename, paths):
    with open(filename, 'wt') as fp:
        fp.write("\n".join(paths))
        fp.write("\n")


def test_installed(runtmp):
    with pytest.raises(utils.SourmashCommandFailed):
        runtmp.sourmash('scripts', 'manysearch')

    assert 'usage:  manysearch' in runtmp.last_result.err

def index_siglist(runtmp, siglist, db):
    # build index
    runtmp.sourmash('scripts', 'index', siglist,
                    '-o', db)
    return db

<<<<<<< HEAD
def test_simple(runtmp):
=======
@pytest.mark.parametrize("indexed", [False, True])
def test_simple(runtmp, indexed):
>>>>>>> 304950f7
    # test basic execution!
    query_list = runtmp.output('query.txt')
    against_list = runtmp.output('against.txt')

    sig2 = get_test_data('2.fa.sig.gz')
    sig47 = get_test_data('47.fa.sig.gz')
    sig63 = get_test_data('63.fa.sig.gz')

    make_file_list(query_list, [sig2, sig47, sig63])
    make_file_list(against_list, [sig2, sig47, sig63])

    output = runtmp.output('out.csv')

    if indexed:
        against_list = index_siglist(runtmp, against_list, runtmp.output('db'))

    runtmp.sourmash('scripts', 'manysearch', query_list, against_list,
                    '-o', output)
    assert os.path.exists(output)

    df = pandas.read_csv(output)
    assert len(df) == 5

    dd = df.to_dict(orient='index')
    print(dd)

    for idx, row in dd.items():
        # identical?
        if row['match_name'] == row['query_name']:
<<<<<<< HEAD
            assert row['query_md5'] == row['match_md5']
            assert float(row['containment'] == 1.0)
            assert float(row['jaccard'] == 1.0)
        else:
            # confirm hand-checked numbers
            q = row['query_name'].split()[0]
            m = row['match_name'].split()[0]
            cont = float(row['containment'])
            jaccard = float(row['jaccard'])
            maxcont = float(row['max_containment'])
            intersect_hashes = int(row['intersect_hashes'])

            jaccard = round(jaccard, 4)
            cont = round(cont, 4)
            maxcont = round(maxcont, 4)
            print(q, m, f"{jaccard:.04}", f"{cont:.04}", f"{maxcont:.04}")

            if q == 'NC_011665.1' and m == 'NC_009661.1':
                assert jaccard == 0.3207
                assert cont == 0.4828
                assert maxcont == 0.4885
                assert intersect_hashes == 2529

            if q == 'NC_009661.1' and m == 'NC_011665.1':
                assert jaccard == 0.3207
                assert cont == 0.4885
                assert maxcont == 0.4885
                assert intersect_hashes == 2529


def test_simple_indexed(runtmp):
    # test basic execution!
    query_list = runtmp.output('query.txt')
    against_list = runtmp.output('against.txt')

    sig2 = get_test_data('2.fa.sig.gz')
    sig47 = get_test_data('47.fa.sig.gz')
    sig63 = get_test_data('63.fa.sig.gz')

    make_file_list(query_list, [sig2, sig47, sig63])
    make_file_list(against_list, [sig2, sig47, sig63])

    output = runtmp.output('out.csv')

    against_list = index_siglist(runtmp, against_list, runtmp.output('db'))

    runtmp.sourmash('scripts', 'manysearch', query_list, against_list,
                    '-o', output)
    assert os.path.exists(output)

    df = pandas.read_csv(output)
    assert len(df) == 5

    dd = df.to_dict(orient='index')
    print(dd)

    for idx, row in dd.items():
        # identical?
        if row['match_name'] == row['query_name']:
=======
            if not indexed:
                assert row['query_md5'] == row['match_md5']
>>>>>>> 304950f7
            assert float(row['containment'] == 1.0)
        else:
            # confirm hand-checked numbers
            q = row['query_name'].split()[0]
            m = row['match_name'].split()[0]
            cont = float(row['containment'])
            intersect_hashes = int(row['intersect_hashes'])

            cont = round(cont, 4)
            print(q, m, f"{cont:.04}")

            if q == 'NC_011665.1' and m == 'NC_009661.1':
                assert cont == 0.4828
                assert intersect_hashes == 2529

            if q == 'NC_009661.1' and m == 'NC_011665.1':
                assert cont == 0.4885
                assert intersect_hashes == 2529


@pytest.mark.parametrize("indexed", [False, True])
def test_simple_with_cores(runtmp, capfd, indexed):
    # test basic execution with -c argument (that it runs, at least!)
    query_list = runtmp.output('query.txt')
    against_list = runtmp.output('against.txt')

    sig2 = get_test_data('2.fa.sig.gz')
    sig47 = get_test_data('47.fa.sig.gz')
    sig63 = get_test_data('63.fa.sig.gz')

    make_file_list(query_list, [sig2, sig47, sig63])
    make_file_list(against_list, [sig2, sig47, sig63])

    if indexed:
        against_list = index_siglist(runtmp, against_list, runtmp.output('db'))

    output = runtmp.output('out.csv')

    runtmp.sourmash('scripts', 'manysearch', query_list, against_list,
                    '-o', output, '-c', '4')
    assert os.path.exists(output)

    df = pandas.read_csv(output)
    assert len(df) == 5

    result = runtmp.last_result
    print(result.err)
    assert " using 4 threads" in result.err


@pytest.mark.parametrize("indexed", [False, True])
def test_simple_threshold(runtmp, indexed):
    # test with a simple threshold => only 3 results
    query_list = runtmp.output('query.txt')
    against_list = runtmp.output('against.txt')

    sig2 = get_test_data('2.fa.sig.gz')
    sig47 = get_test_data('47.fa.sig.gz')
    sig63 = get_test_data('63.fa.sig.gz')

    make_file_list(query_list, [sig2, sig47, sig63])
    make_file_list(against_list, [sig2, sig47, sig63])

    if indexed:
        against_list = index_siglist(runtmp, against_list, runtmp.output('db'))

    output = runtmp.output('out.csv')

    runtmp.sourmash('scripts', 'manysearch', query_list, against_list,
                    '-o', output, '-t', '0.5')
    assert os.path.exists(output)

    df = pandas.read_csv(output)
    assert len(df) == 3


@pytest.mark.parametrize("indexed", [False, True])
def test_missing_query(runtmp, capfd, indexed):
    # test with a missing query list
    query_list = runtmp.output('query.txt')
    against_list = runtmp.output('against.txt')

    sig2 = get_test_data('2.fa.sig.gz')
    sig47 = get_test_data('47.fa.sig.gz')
    sig63 = get_test_data('63.fa.sig.gz')

    #make_file_list(query_list, [sig2, sig47, sig63])
    make_file_list(against_list, [sig2, sig47, sig63])

    if indexed:
        against_list = index_siglist(runtmp, against_list, runtmp.output('db'))

    output = runtmp.output('out.csv')

    with pytest.raises(utils.SourmashCommandFailed):
        runtmp.sourmash('scripts', 'manysearch', query_list, against_list,
                        '-o', output)

    captured = capfd.readouterr()
    print(captured.err)

    assert 'Error: No such file or directory ' in captured.err


@pytest.mark.parametrize("indexed", [False, True])
def test_bad_query(runtmp, capfd, indexed):
    # test with a bad query (a .sig.gz file)
    against_list = runtmp.output('against.txt')

    sig2 = get_test_data('2.fa.sig.gz')
    sig47 = get_test_data('47.fa.sig.gz')
    sig63 = get_test_data('63.fa.sig.gz')

    make_file_list(against_list, [sig2, sig47, sig63])

    if indexed:
        against_list = index_siglist(runtmp, against_list, runtmp.output('db'))

    output = runtmp.output('out.csv')

    with pytest.raises(utils.SourmashCommandFailed):
        runtmp.sourmash('scripts', 'manysearch', sig2, against_list,
                        '-o', output)

    captured = capfd.readouterr()
    print(captured.err)

    assert 'Error: invalid line in fromfile ' in captured.err


@pytest.mark.parametrize("indexed", [False, True])
def test_bad_query_2(runtmp, capfd, indexed):
    # test with a bad query list (a missing file)
    query_list = runtmp.output('query.txt')
    against_list = runtmp.output('against.txt')

    sig2 = get_test_data('2.fa.sig.gz')
    sig47 = get_test_data('47.fa.sig.gz')
    sig63 = get_test_data('63.fa.sig.gz')
    make_file_list(query_list, [sig2, "no-exist"])
    make_file_list(against_list, [sig2, sig47, sig63])

    if indexed:
        against_list = index_siglist(runtmp, against_list, runtmp.output('db'))
    output = runtmp.output('out.csv')

    runtmp.sourmash('scripts', 'manysearch', query_list, against_list,
                    '-o', output)

    captured = capfd.readouterr()
    print(captured.err)

    assert "WARNING: could not load sketches from path 'no-exist'" in captured.err
    assert "WARNING: 1 signature paths failed to load. See error messages above." in captured.err


@pytest.mark.parametrize("indexed", [False, True])
def test_missing_against(runtmp, capfd, indexed):
    # test with a missing against list
    query_list = runtmp.output('query.txt')
    against_list = runtmp.output('against.txt')

    sig2 = get_test_data('2.fa.sig.gz')
    sig47 = get_test_data('47.fa.sig.gz')
    sig63 = get_test_data('63.fa.sig.gz')

    make_file_list(query_list, [sig2, sig47, sig63])
    # do not create against_list

    output = runtmp.output('out.csv')

    with pytest.raises(utils.SourmashCommandFailed):
        runtmp.sourmash('scripts', 'manysearch', query_list, against_list,
                        '-o', output)

    captured = capfd.readouterr()
    print(captured.err)

    assert 'Error: No such file or directory ' in captured.err


def test_bad_against(runtmp, capfd):
    # test with a bad against list (a .sig file in this case)
    query_list = runtmp.output('query.txt')
    against_list = runtmp.output('against.txt')

    sig2 = get_test_data('2.fa.sig.gz')
    sig47 = get_test_data('47.fa.sig.gz')
    sig63 = get_test_data('63.fa.sig.gz')

    make_file_list(query_list, [sig2, sig47, sig63])
    #make_file_list(against_list, [sig2, sig47, sig63])

    output = runtmp.output('out.csv')

    with pytest.raises(utils.SourmashCommandFailed):
        runtmp.sourmash('scripts', 'manysearch', query_list, sig2,
                        '-o', output)

    captured = capfd.readouterr()
    print(captured.err)

    assert 'Error: invalid line in fromfile ' in captured.err


def test_bad_against_2(runtmp, capfd):
    # test with a bad against list (a missing file)
    query_list = runtmp.output('query.txt')
    against_list = runtmp.output('against.txt')

    sig2 = get_test_data('2.fa.sig.gz')
    sig47 = get_test_data('47.fa.sig.gz')
    sig63 = get_test_data('63.fa.sig.gz')
    make_file_list(query_list, [sig2, sig47, sig63])
    make_file_list(against_list, [sig2, "no-exist"])

    output = runtmp.output('out.csv')

    runtmp.sourmash('scripts', 'manysearch', query_list, against_list,
                    '-o', output)

    captured = capfd.readouterr()
    print(captured.err)

    assert "WARNING: could not load sketches from path 'no-exist'" in captured.err
    assert "WARNING: 1 signature paths failed to load. See error messages above." in captured.err


@pytest.mark.parametrize("indexed", [False, True])
def test_empty_query(runtmp, indexed):
    # test with an empty query list
    query_list = runtmp.output('query.txt')
    against_list = runtmp.output('against.txt')

    sig2 = get_test_data('2.fa.sig.gz')
    sig47 = get_test_data('47.fa.sig.gz')
    sig63 = get_test_data('63.fa.sig.gz')

    make_file_list(query_list, [])
    make_file_list(against_list, [sig2, sig47, sig63])

    if indexed:
        against_list = index_siglist(runtmp, against_list, runtmp.output('db'))

    output = runtmp.output('out.csv')

    with pytest.raises(utils.SourmashCommandFailed):
        runtmp.sourmash('scripts', 'manysearch', query_list, against_list,
                        '-o', output)

    print(runtmp.last_result.err)


@pytest.mark.parametrize("indexed", [False, True])
def test_nomatch_query(runtmp, capfd, indexed):
    # test a non-matching (diff ksize) in query; do we get warning message?
    query_list = runtmp.output('query.txt')
    against_list = runtmp.output('against.txt')

    sig1 = get_test_data('1.fa.k21.sig.gz')
    sig2 = get_test_data('2.fa.sig.gz')
    sig47 = get_test_data('47.fa.sig.gz')
    sig63 = get_test_data('63.fa.sig.gz')

    make_file_list(query_list, [sig2, sig47, sig63, sig1])
    make_file_list(against_list, [sig2, sig47, sig63])

    output = runtmp.output('out.csv')

    if indexed:
        against_list = index_siglist(runtmp, against_list, runtmp.output('db'))

    runtmp.sourmash('scripts', 'manysearch', query_list, against_list,
                    '-o', output)
    assert os.path.exists(output)

    captured = capfd.readouterr()
    print(captured.err)

    assert 'WARNING: skipped 1 paths - no compatible signatures.' in captured.err


@pytest.mark.parametrize("indexed", [False, True])
def test_load_only_one_bug(runtmp, capfd, indexed):
    # check that we behave properly when presented with multiple against
    # sketches
    query_list = runtmp.output('query.txt')
    against_list = runtmp.output('against.txt')

    sig1_k31 = get_test_data('1.fa.k31.sig.gz')

    # note: this was created as a 3-sketch-in-one-signature directly
    # via sourmash sketch dna -p k=21,k=31,k=51.
    sig1_all = get_test_data('1.combined.sig.gz')

    make_file_list(query_list, [sig1_k31])
    make_file_list(against_list, [sig1_all])

    output = runtmp.output('out.csv')

    if indexed:
        against_list = index_siglist(runtmp, against_list, runtmp.output('db'))

    runtmp.sourmash('scripts', 'manysearch', query_list, against_list,
                    '-o', output)
    assert os.path.exists(output)

    captured = capfd.readouterr()
    print(captured.err)

    assert not 'WARNING: skipped 1 paths - no compatible signatures.' in captured.err
    assert not 'WARNING: no compatible sketches in path ' in captured.err


@pytest.mark.parametrize("indexed", [False, True])
def test_load_only_one_bug_as_query(runtmp, capfd, indexed):
    # check that we behave properly when presented with multiple query
    # sketches in one file, with only one matching.
    query_list = runtmp.output('query.txt')
    against_list = runtmp.output('against.txt')

    sig1_k31 = get_test_data('1.fa.k31.sig.gz')

    # note: this was created as a 3-sketch-in-one-signature directly
    # via sourmash sketch dna -p k=21,k=31,k=51.
    sig1_all = get_test_data('1.combined.sig.gz')

    make_file_list(query_list, [sig1_all])
    make_file_list(against_list, [sig1_k31])

    if indexed:
        against_list = index_siglist(runtmp, against_list, runtmp.output('db'))
    output = runtmp.output('out.csv')

    runtmp.sourmash('scripts', 'manysearch', query_list, against_list,
                    '-o', output)
    assert os.path.exists(output)

    captured = capfd.readouterr()
    print(captured.err)

    assert not 'WARNING: skipped 1 paths - no compatible signatures.' in captured.err
    assert not 'WARNING: no compatible sketches in path ' in captured.err


@pytest.mark.parametrize("indexed", [False, True])
def test_md5(runtmp, indexed):
    # test that md5s match what was in the original files, not downsampled etc.
    query_list = runtmp.output('query.txt')
    against_list = runtmp.output('against.txt')

    sig2 = get_test_data('2.fa.sig.gz')
    sig47 = get_test_data('47.fa.sig.gz')
    sig63 = get_test_data('63.fa.sig.gz')

    make_file_list(query_list, [sig2, sig47, sig63])
    make_file_list(against_list, [sig2, sig47, sig63])

    if indexed:
        against_list = index_siglist(runtmp, against_list, runtmp.output('db'))
    output = runtmp.output('out.csv')

    runtmp.sourmash('scripts', 'manysearch', query_list, against_list,
                    '-o', output)
    assert os.path.exists(output)

    df = pandas.read_csv(output)
    assert len(df) == 5

    md5s = list(df['query_md5'])
    print(md5s)

    for query_file in (sig2, sig47, sig63):
        for ss in sourmash.load_file_as_signatures(query_file, ksize=31):
            assert ss.md5sum() in md5s

    if not indexed: # indexed search cannot produce match_md5
        md5s = list(df['match_md5'])
        print(md5s)

        for against_file in (sig2, sig47, sig63):
            for ss in sourmash.load_file_as_signatures(against_file, ksize=31):
                assert ss.md5sum() in md5s<|MERGE_RESOLUTION|>--- conflicted
+++ resolved
@@ -29,12 +29,7 @@
                     '-o', db)
     return db
 
-<<<<<<< HEAD
 def test_simple(runtmp):
-=======
-@pytest.mark.parametrize("indexed", [False, True])
-def test_simple(runtmp, indexed):
->>>>>>> 304950f7
     # test basic execution!
     query_list = runtmp.output('query.txt')
     against_list = runtmp.output('against.txt')
@@ -48,8 +43,8 @@
 
     output = runtmp.output('out.csv')
 
-    if indexed:
-        against_list = index_siglist(runtmp, against_list, runtmp.output('db'))
+
+    against_list = index_siglist(runtmp, against_list, runtmp.output('db'))
 
     runtmp.sourmash('scripts', 'manysearch', query_list, against_list,
                     '-o', output)
@@ -64,10 +59,11 @@
     for idx, row in dd.items():
         # identical?
         if row['match_name'] == row['query_name']:
-<<<<<<< HEAD
             assert row['query_md5'] == row['match_md5']
             assert float(row['containment'] == 1.0)
             assert float(row['jaccard'] == 1.0)
+            assert float(row['max_containment'] == 1.0)
+
         else:
             # confirm hand-checked numbers
             q = row['query_name'].split()[0]
@@ -124,10 +120,7 @@
     for idx, row in dd.items():
         # identical?
         if row['match_name'] == row['query_name']:
-=======
-            if not indexed:
-                assert row['query_md5'] == row['match_md5']
->>>>>>> 304950f7
+            assert row['query_md5'] == row['match_md5']
             assert float(row['containment'] == 1.0)
         else:
             # confirm hand-checked numbers
