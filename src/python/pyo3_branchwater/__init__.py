#! /usr/bin/env python
import sys
import argparse
from sourmash.plugins import CommandLinePlugin
from sourmash.logging import notify
import os

from . import pyo3_branchwater


def get_max_cores():
    try:
        if 'SLURM_CPUS_ON_NODE' in os.environ:
            return int(os.environ['SLURM_CPUS_ON_NODE'])
        elif 'SLURM_JOB_CPUS_PER_NODE' in os.environ:
            cpus_per_node_str = os.environ['SLURM_JOB_CPUS_PER_NODE']
            return int(cpus_per_node_str.split('x')[0])
        else:
            return os.cpu_count()
    except Exception:
        return os.cpu_count()


def set_thread_pool(user_cores):
    avail_threads = get_max_cores()
    num_threads = min(avail_threads, user_cores) if user_cores else avail_threads
    if user_cores and user_cores > avail_threads:
        notify(f"warning: only {avail_threads} threads available, using {avail_threads}")
    actual_rayon_cores = pyo3_branchwater.set_global_thread_pool(num_threads)
    return actual_rayon_cores


class Branchwater_Manysearch(CommandLinePlugin):
    command = 'manysearch'
    description = 'massively parallel sketch search'

    def __init__(self, p):
        super().__init__(p)
        p.add_argument('query_paths',
                       help="a text file containing paths to .sig/.sig.gz files")
        p.add_argument('against_paths',
                       help="a text file containing paths to .sig/.sig.gz files")
        p.add_argument('-o', '--output', required=True,
                       help='CSV output file for matches')
        p.add_argument('-t', '--threshold', default=0.01, type=float,
                       help='containment threshold for reporting matches')
        p.add_argument('-k', '--ksize', default=31, type=int,
                       help='k-mer size at which to select sketches')
        p.add_argument('-s', '--scaled', default=1000, type=int,
                       help='scaled factor at which to do comparisons')
        p.add_argument('-c', '--cores', default=0, type=int,
                       help='number of cores to use (default is all available)')

    def main(self, args):
        notify(f"ksize: {args.ksize} / scaled: {args.scaled} / threshold: {args.threshold}")

        num_threads = set_thread_pool(args.cores)

        notify(f"searching all sketches in '{args.query_paths}' against '{args.against_paths}' using {num_threads} threads")

        super().main(args)
        status = pyo3_branchwater.do_manysearch(args.query_paths,
                                                args.against_paths,
                                                args.threshold,
                                                args.ksize,
                                                args.scaled,
                                                args.output)
        if status == 0:
            notify(f"...manysearch is done! results in '{args.output}'")
        return status


class Branchwater_Fastgather(CommandLinePlugin):
    command = 'fastgather'
    description = 'massively parallel sketch gather'

    def __init__(self, p):
        super().__init__(p)
        p.add_argument('query_sig', help="metagenome sketch")
        p.add_argument('against_paths', help="a text file containing paths to .sig/.sig.gz files")
        p.add_argument('-o', '--output-gather', required=True,
                       help="save gather output (minimum metagenome cover) to this file")
        p.add_argument('--output-prefetch',
                       help="save prefetch output (all overlaps) to this file")
        p.add_argument('-t', '--threshold-bp', default=50000, type=float,
                       help='threshold in estimated base pairs, for reporting matches (default: 50kb)')
        p.add_argument('-k', '--ksize', default=31, type=int,
                       help='k-mer size at which to do comparisons (default: 31)')
        p.add_argument('-s', '--scaled', default=1000, type=int,
                       help='scaled factor at which to do comparisons (default: 1000)')
        p.add_argument('-c', '--cores', default=0, type=int,
<<<<<<< HEAD
                        help='number of cores to use (default is all available)')
=======
                help='number of cores to use (default is all available)')
>>>>>>> 4eec2e3b


    def main(self, args):
        notify(f"ksize: {args.ksize} / scaled: {args.scaled} / threshold bp: {args.threshold_bp}")

        num_threads = set_thread_pool(args.cores)


        notify(f"gathering all sketches in '{args.query_sig}' against '{args.against_paths}' using {num_threads} threads")
        super().main(args)
        status = pyo3_branchwater.do_countergather(args.query_sig,
                                                   args.against_paths,
                                                   int(args.threshold_bp),
                                                   args.ksize,
                                                   args.scaled,
                                                   args.output_gather,
                                                   args.output_prefetch)
        if status == 0:
            notify(f"...fastgather is done! gather results in '{args.output_gather}'")
            if args.output_prefetch:
                notify(f"prefetch results in '{args.output_prefetch}'")
        return status


class Branchwater_Fastmultigather(CommandLinePlugin):
    command = 'fastmultigather'
    description = 'massively parallel sketch multigather'

    def __init__(self, p):
        super().__init__(p)
        p.add_argument('query_paths', help="a text file containing paths to .sig/.sig.gz files to query")
        p.add_argument('against_paths', help="a text file containing paths to .sig/.sig.gz files to search against")
        p.add_argument('-t', '--threshold-bp', default=50000, type=float,
                       help='threshold in estimated base pairs, for reporting matches (default: 50kb)')
        p.add_argument('-k', '--ksize', default=31, type=int,
                       help='k-mer size at which to do comparisons (default: 31)')
        p.add_argument('-s', '--scaled', default=1000, type=int,
                       help='scaled factor at which to do comparisons (default: 1000)')
        p.add_argument('-c', '--cores', default=0, type=int,
<<<<<<< HEAD
                       help='number of cores to use (default is all available)')
=======
                help='number of cores to use (default is all available)')
>>>>>>> 4eec2e3b


    def main(self, args):
        notify(f"ksize: {args.ksize} / scaled: {args.scaled} / threshold bp: {args.threshold_bp}")

        num_threads = set_thread_pool(args.cores)

        notify(f"gathering all sketches in '{args.query_paths}' against '{args.against_paths}' using {num_threads} threads")
        super().main(args)
        status = pyo3_branchwater.do_multigather(args.query_paths,
                                                 args.against_paths,
                                                 int(args.threshold_bp),
                                                 args.ksize,
                                                 args.scaled)
        if status == 0:
            notify(f"...fastmultigather is done!")
        return status


class Branchwater_Index(CommandLinePlugin):
    command = 'index'
    description = 'Build Branchwater RevIndex'

    def __init__(self, p):
        super().__init__(p)
        p.add_argument('siglist',
                       help="a text file containing paths to .sig/.sig.gz files")
        p.add_argument('-o', '--output', required=True,
                       help='output file for the index')
        p.add_argument('-t', '--threshold', default=0.01, type=float,
                       help='containment threshold for reporting matches')
        p.add_argument('-k', '--ksize', default=31, type=int,
                       help='k-mer size at which to select sketches')
        p.add_argument('-s', '--scaled', default=1000, type=int,
                       help='scaled factor at which to do comparisons')
        p.add_argument('--save-paths', action='store_true',
                       help='save paths to signatures into index. Default: save full sig into index')
        p.add_argument('-c', '--cores', default=0, type=int,
                       help='number of cores to use (default is all available)')

    def main(self, args):
        notify(f"ksize: {args.ksize} / scaled: {args.scaled} / threshold: {args.threshold}")

        num_threads = set_thread_pool(args.cores)

        notify(f"indexing all sketches in '{args.siglist}' using {num_threads} threads")
        super().main(args)
        status = pyo3_branchwater.do_index(args.siglist,
                                                args.ksize,
                                                args.scaled,
                                                args.threshold,
                                                args.output,
                                                args.save_paths,
                                                False) # colors - currently must be false?
        if status == 0:
            notify(f"...index is done! results in '{args.output}'")
        return status

class Branchwater_Check(CommandLinePlugin):
    command = 'check'
    description = 'Check Branchwater RevIndex'

    def __init__(self, p):
        super().__init__(p)
        p.add_argument('index',
                       help='index file')
        p.add_argument('--quick', action='store_true')

    def main(self, args):
        notify(f"checking index '{args.index}'")
        super().main(args)
        status = pyo3_branchwater.do_check(args.index, args.quick)
        if status == 0:
            notify(f"...index is ok!")
        return status

# class Branchwater_Update(CommandLinePlugin):
#     command = 'update'
#     description = 'Update Branchwater RevIndex'

#     def __init__(self, p):
#         super().__init__(p)
#         p.add_argument('siglist',
#                        help="a text file containing paths to .sig/.sig.gz files")
#         p.add_argument('-o', '--output', required=True,
#                        help='output file for the index')
#         p.add_argument('-t', '--threshold', default=0.01, type=float,
#                        help='containment threshold for reporting matches')
#         p.add_argument('-k', '--ksize', default=31, type=int,
#                        help='k-mer size at which to select sketches')
#         p.add_argument('-s', '--scaled', default=1000, type=int,
#                        help='scaled factor at which to do comparisons')
#         p.add_argument('--save-paths', action='store_true',
#                         help='save paths to signatures into index. Default: save full sig into index')
        # p.add_argument('-c', '--cores', default=0, type=int,
        #         help='number of cores to use (default is all available)')

#     def main(self, args):
#         notify(f"ksize: {args.ksize} / scaled: {args.scaled} / threshold: {args.threshold}")
#         num_threads = set_thread_pool(args.cores)

#         notify(f"updating index with all sketches in '{args.siglist}'")
#         super().main(args)
#         status = pyo3_branchwater.do_update(args.siglist,
#                                                 args.ksize,
#                                                 args.scaled,
#                                                 args.threshold,
#                                                 args.output,
#                                                 args.save_paths,
#                                                 False) # colors - currently must be false
#         if status == 0:
#             notify(f"...index is done! results in '{args.output}'")
#         return status

class Branchwater_Search(CommandLinePlugin):
    command = 'search'
    description = 'Search against Branchwater RevIndex'

    def __init__(self, p):
        super().__init__(p)
        p.add_argument('query_paths',
                       help="a text file containing paths to .sig/.sig.gz files")
        p.add_argument('index',
                       help="an index prepared with pyo3_branchwater's sourmash scripts index")
        p.add_argument('-o', '--output',
                       help='CSV output file for matches')
        p.add_argument('-t', '--threshold-bp', default=50000, type=float,
                       help='threshold in estimated base pairs, for reporting matches (default: 50kb)')
        p.add_argument('--containment-threshold', default=0.01, type=float,
                       help='containment threshold for reporting matches')
        p.add_argument('-k', '--ksize', default=31, type=int,
                       help='k-mer size at which to select sketches')
        p.add_argument('-s', '--scaled', default=1000, type=int,
                       help='scaled factor at which to do comparisons')
        p.add_argument('-c', '--cores', default=0, type=int,
                       help='number of cores to use (default is all available)')

    def main(self, args):
        notify(f"ksize: {args.ksize} / scaled: {args.scaled} / threshold_bp: {args.threshold_bp}")

        num_threads = set_thread_pool(args.cores)

        notify(f"searching all sketches in '{args.query_paths}' against '{args.index}' using {num_threads} threads")
        super().main(args)
        status = pyo3_branchwater.do_mastiffmanysearch(args.query_paths,
                                              args.index,
                                              args.ksize,
                                              args.scaled,
                                              int(args.threshold_bp),
                                              args.containment_threshold,
                                              args.output)
        if status == 0:
            if args.output:
                notify(f"...search is done! results in '{args.output}'")
            else:
                notify(f"...search is done!")
        return status

class Branchwater_Gather(CommandLinePlugin):
    command = 'gather'
    description = 'Gather against Branchwater RevIndex'

    def __init__(self, p):
        super().__init__(p)
        p.add_argument('query_paths',
                       help="a text file containing paths to .sig/.sig.gz files")
        p.add_argument('index',
                       help="an index prepared with pyo3_branchwater's sourmash scripts index")
        p.add_argument('-o', '--output',
                       help='CSV output file for matches')
        p.add_argument('-t', '--threshold-bp', default=50000, type=float,
                       help='threshold in estimated base pairs, for reporting matches (default: 50kb)')
        p.add_argument('-k', '--ksize', default=31, type=int,
                       help='k-mer size at which to select sketches')
        p.add_argument('-s', '--scaled', default=1000, type=int,
                       help='scaled factor at which to do comparisons')
        p.add_argument('-c', '--cores', default=0, type=int,
                       help='number of cores to use (default is all available)')

    def main(self, args):
        notify(f"ksize: {args.ksize} / scaled: {args.scaled} / threshold_bp: {args.threshold_bp}")

        num_threads = set_thread_pool(args.cores)

        notify(f"gathering all sketches in '{args.query_paths}' against '{args.index}' using {num_threads} threads")
        super().main(args)
        status = pyo3_branchwater.do_mastiffmanygather(args.query_paths,
                                              args.index,
                                              args.ksize,
                                              args.scaled,
                                              int(args.threshold_bp),
                                              args.output)
        if status == 0:
            if args.output:
                notify(f"...gather is done! results in '{args.output}'")
            else:
                notify(f"...gather is done!")
        return status<|MERGE_RESOLUTION|>--- conflicted
+++ resolved
@@ -89,11 +89,7 @@
         p.add_argument('-s', '--scaled', default=1000, type=int,
                        help='scaled factor at which to do comparisons (default: 1000)')
         p.add_argument('-c', '--cores', default=0, type=int,
-<<<<<<< HEAD
-                        help='number of cores to use (default is all available)')
-=======
                 help='number of cores to use (default is all available)')
->>>>>>> 4eec2e3b
 
 
     def main(self, args):
@@ -133,11 +129,7 @@
         p.add_argument('-s', '--scaled', default=1000, type=int,
                        help='scaled factor at which to do comparisons (default: 1000)')
         p.add_argument('-c', '--cores', default=0, type=int,
-<<<<<<< HEAD
-                       help='number of cores to use (default is all available)')
-=======
                 help='number of cores to use (default is all available)')
->>>>>>> 4eec2e3b
 
 
     def main(self, args):
