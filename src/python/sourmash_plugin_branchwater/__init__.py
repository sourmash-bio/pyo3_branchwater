--- conflicted
+++ resolved
@@ -209,12 +209,7 @@
 
     def main(self, args):
         print_version()
-<<<<<<< HEAD
-        notify(f"ksize: {args.ksize} / scaled: {args.scaled} / moltype: {args.moltype} / threshold bp: {args.threshold_bp}")
-=======
         notify(f"ksize: {args.ksize} / scaled: {args.scaled} / moltype: {args.moltype} / threshold bp: {args.threshold_bp} / save matches: {args.save_matches}")
-        args.moltype = args.moltype.lower()
->>>>>>> 53924d66
 
         num_threads = set_thread_pool(args.cores)
 
