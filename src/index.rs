--- conflicted
+++ resolved
@@ -1,9 +1,5 @@
 use anyhow::Context;
 use camino::Utf8PathBuf as PathBuf;
-<<<<<<< HEAD
-use log::debug;
-=======
->>>>>>> b3e5b814
 use sourmash::index::revindex::RevIndex;
 use sourmash::index::revindex::RevIndexOps;
 use sourmash::prelude::*;
@@ -11,10 +7,6 @@
 use std::io::{BufRead, BufReader};
 use std::path::Path;
 
-<<<<<<< HEAD
-use crate::utils::{load_collection, ReportType};
-=======
->>>>>>> b3e5b814
 use sourmash::collection::{Collection, CollectionSet};
 
 pub fn index<P: AsRef<Path>>(
@@ -67,10 +59,7 @@
     if collection.is_empty() {
         Err(anyhow::anyhow!("Signatures failed to load. Exiting.").into())
     } else {
-<<<<<<< HEAD
         eprintln!("Indexing {} sketches.", collection.len());
-=======
->>>>>>> b3e5b814
         let mut index = RevIndex::create(output.as_ref(), collection, colors)?;
 
         if use_internal_storage {
