--- conflicted
+++ resolved
@@ -44,12 +44,7 @@
             if *max_db_scaled > scaled {
                 return Err(anyhow::anyhow!(
                     "Error: database scaled is higher than requested scaled"
-<<<<<<< HEAD
-                )
-                .into());
-=======
                 ));
->>>>>>> 8c9b73fc
             }
             scaled
         }
