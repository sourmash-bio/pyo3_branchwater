--- conflicted
+++ resolved
@@ -82,11 +82,7 @@
             let searchsig = &result.minhash;
             let overlap = searchsig.count_common(query_mh, false);
             if let Ok(overlap) = overlap {
-<<<<<<< HEAD
-                if overlap >0 && overlap >= threshold_hashes {
-=======
                 if overlap > 0 && overlap >= threshold_hashes {
->>>>>>> 401562c2
                     let result = PrefetchResult { overlap, ..result };
                     mm = Some(result);
                 }
