--- conflicted
+++ resolved
@@ -142,14 +142,8 @@
                                         .build(),
                                 ),
                             );
-<<<<<<< HEAD
-
                             eprintln!("size: {}", collection.len());
-
-                            Some(collection)
-=======
                             Some(MultiCollection::from(collection))
->>>>>>> 9df421df
                         }
                         None => {
                             eprintln!("WARNING: could not load sketches from path '{}'", iloc);
