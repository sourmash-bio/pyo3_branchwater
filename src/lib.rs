--- conflicted
+++ resolved
@@ -1207,13 +1207,10 @@
     m.add_function(wrap_pyfunction!(do_manysearch, m)?)?;
     m.add_function(wrap_pyfunction!(do_countergather, m)?)?;
     m.add_function(wrap_pyfunction!(do_multigather, m)?)?;
-<<<<<<< HEAD
     m.add_function(wrap_pyfunction!(do_index, m)?)?;
     m.add_function(wrap_pyfunction!(do_check, m)?)?;
     m.add_function(wrap_pyfunction!(do_mastiffmanysearch, m)?)?;
     m.add_function(wrap_pyfunction!(do_mastiffmanygather, m)?)?;
-=======
->>>>>>> 4eec2e3b
     m.add_function(wrap_pyfunction!(set_global_thread_pool, m)?)?;
     Ok(())
 }