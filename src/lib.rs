--- conflicted
+++ resolved
@@ -35,11 +35,16 @@
     }
 }
 
+/// check to see if two KmerMinHash are compatible.
+///
+/// CTB note: despite the name, downsampling is not performed?
+/// Although it checks if they are compatible in one direction...
+
 fn check_compatible_downsample(
     me: &KmerMinHash,
     other: &KmerMinHash,
 ) -> Result<(), sourmash::Error> {
-    /*
+    /* // ignore num minhashes.
     if self.num != other.num {
         return Err(Error::MismatchNum {
             n1: self.num,
@@ -65,6 +70,10 @@
     }
     Ok(())
 }
+
+/// Given a search Signature containing one or more sketches, and a template
+/// Sketch, return a compatible (& now downsampled) Sketch from the search
+/// Signature.
 
 fn prepare_query(search_sig: &Signature, template: &Sketch) -> Option<KmerMinHash> {
     let mut search_mh = None;
@@ -516,6 +525,8 @@
     Ok(())
 }
 
+/*
+
 /// Run counter-gather for multiple queries against a list of files.
 
 fn countergather2<P: AsRef<Path> + std::fmt::Debug + Clone>(
@@ -621,6 +632,8 @@
     Ok(())
 }
 
+*/
+
 #[pyfunction]
 fn do_search(querylist_path: String,
              siglist_path: String,
@@ -660,8 +673,9 @@
     }
 }
 
+/*
+
 #[pyfunction]
-<<<<<<< HEAD
 fn do_countergather2(query_filenames: String,
                     siglist_path: String,
                     threshold_bp: usize,
@@ -676,21 +690,21 @@
             Ok(1)
         }
     }
-=======
+}
+
+*/
+
+#[pyfunction]
 fn get_num_threads() -> PyResult<usize> {
     Ok(rayon::current_num_threads())
->>>>>>> 5e5982a8
 }
 
 #[pymodule]
 fn pyo3_branchwater(_py: Python, m: &PyModule) -> PyResult<()> {
     m.add_function(wrap_pyfunction!(do_search, m)?)?;
     m.add_function(wrap_pyfunction!(do_countergather, m)?)?;
-<<<<<<< HEAD
-    m.add_function(wrap_pyfunction!(do_countergather2, m)?)?;
+    // m.add_function(wrap_pyfunction!(do_countergather2, m)?)?;
     m.add("SomeError", _py.get_type::<SomeError>())?;
-=======
     m.add_function(wrap_pyfunction!(get_num_threads, m)?)?;
->>>>>>> 5e5982a8
     Ok(())
 }