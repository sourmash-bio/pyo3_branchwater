--- conflicted
+++ resolved
@@ -421,17 +421,8 @@
         .build();
     let template = Sketch::MinHash(template_mh);
 
-<<<<<<< HEAD
-    let query_label = query_filename.clone();
-
-    println!("Loading query");
-    let query = {
-        let sigs = Signature::from_path(dbg!(query_filename)).unwrap();
-
-=======
     eprintln!("Loading query from '{}'", query_filename.as_ref().display());
     let query = {
->>>>>>> 0f855691
         let mut mm = None;
         let sigs = Signature::from_path(query_filename)?;
 
@@ -480,48 +471,6 @@
         return Ok(());
     }
 
-<<<<<<< HEAD
-    write_prefetch(query_label.to_string(), prefetch_output, &matchlist)?;
-
-    // now, do the gather!
-    consume_query_by_gather(query, matchlist, threshold_hashes, gather_output,
-                            query_label.to_string());
-
-    Ok(())
-}
-
-fn write_prefetch<P: AsRef<Path> + std::fmt::Debug>(
-    query_label: String,
-    prefetch_output: Option<P>,
-    matches: &BinaryHeap<PrefetchResult>,
-) -> Result<(), Box<dyn std::error::Error>> {
-    // Write to prefetch output
-=======
-    // Write all the prefetch matches to prefetch output.
->>>>>>> 0f855691
-    let prefetch_out: Box<dyn Write> = match prefetch_output {
-        Some(path) => Box::new(BufWriter::new(File::create(path).unwrap())),
-        None => Box::new(Vec::new()),
-    };
-    let mut writer = BufWriter::new(prefetch_out);
-<<<<<<< HEAD
-    writeln!(&mut writer, "match,overlap").unwrap();
-    for m in matches {
-        writeln!(&mut writer, "'{}','{}',{}", query_label, m.name, m.overlap);
-    }
-
-    Ok(())
-}
-
-fn consume_query_by_gather<P: AsRef<Path> + std::fmt::Debug>(
-    query: KmerMinHash,
-    sketchlist: BinaryHeap<PrefetchResult>,
-    threshold_hashes: u64,
-    gather_output: Option<P>,
-    query_label: String,
-) -> Result<(), Box<dyn std::error::Error>> {
-    // Set up gather output
-=======
     writeln!(&mut writer, "match,md5sum,overlap").unwrap();
     for m in &matchlist {
         writeln!(&mut writer, "'{}',{},{}", m.name, m.minhash.md5sum(), m.overlap).ok();
@@ -530,7 +479,6 @@
     drop(writer);
 
     // Set up a writer for gather output
->>>>>>> 0f855691
     let gather_out: Box<dyn Write> = match gather_output {
         Some(path) => Box::new(BufWriter::new(File::create(path).unwrap())),
         None => Box::new(std::io::stdout()),
@@ -538,24 +486,6 @@
     let mut writer = BufWriter::new(gather_out);
     writeln!(&mut writer, "rank,match,md5sum,overlap").ok();
 
-<<<<<<< HEAD
-    let mut query = query;
-    let mut sketchlist = sketchlist;
-
-    // loop until no more matching sketches -
-    while !sketchlist.is_empty() {
-        println!("{}: remaining: {} {}", query_label, query.size(), sketchlist.len());
-        let best_element = sketchlist.peek().unwrap();
-
-        // remove!
-        println!("{}: removing {}", query_label, best_element.name);
-        query.remove_from(&best_element.minhash)?;
-
-        writeln!(&mut writer, "'{}','{}',{}", query_label, best_element.name,
-                 best_element.overlap);
-
-        sketchlist = filter_overlapping(&query, sketchlist, threshold_hashes);
-=======
     //
     // main loop: loop until no more matching sketches.
     //
@@ -575,7 +505,6 @@
         // note: this is parallelized.
         matching_sketches = prefetch(&query, matching_sketches, threshold_hashes);
         rank = rank + 1;
->>>>>>> 0f855691
     }
     Ok(())
 }
@@ -709,31 +638,6 @@
                     threshold_bp: usize,
                     ksize: u8,
                     scaled: usize,
-<<<<<<< HEAD
-                    output_path_prefetch: String,
-                    output_path_gather: String,
-) -> PyResult<()> {
-    let x = countergather(query_filename, siglist_path, threshold_bp, ksize, scaled,
-                  Some(output_path_prefetch), Some(output_path_gather));
-    match x {
-        Ok(_) => Ok(()),
-        Err(error) => Err(SomeError::new_err("fiz")),
-    }
-}
-
-#[pyfunction]
-fn do_countergather2(query_filenames: String,
-                    siglist_path: String,
-                    threshold_bp: usize,
-                    ksize: u8,
-                    scaled: usize,
-) -> PyResult<()> {
-    let x = countergather2(query_filenames, siglist_path, threshold_bp,
-                           ksize, scaled);
-    match x {
-        Ok(_) => Ok(()),
-        Err(error) => Err(SomeError::new_err("fiz")),
-=======
                     output_path_prefetch: Option<String>,
                     output_path_gather: Option<String>,
 ) -> PyResult<u8> {
@@ -746,16 +650,11 @@
             eprintln!("Error: {e}");
             Ok(1)
         }
->>>>>>> 0f855691
     }
 }
 
 #[pymodule]
-<<<<<<< HEAD
-fn pymagsearch(py: Python, m: &PyModule) -> PyResult<()> {
-=======
 fn pyo3_branchwater(_py: Python, m: &PyModule) -> PyResult<()> {
->>>>>>> 0f855691
     m.add_function(wrap_pyfunction!(do_search, m)?)?;
     m.add_function(wrap_pyfunction!(do_countergather, m)?)?;
     m.add_function(wrap_pyfunction!(do_countergather2, m)?)?;
