--- conflicted
+++ resolved
@@ -106,11 +106,7 @@
 }
 
 #[pyfunction]
-<<<<<<< HEAD
 #[pyo3(signature = (query_filenames, siglist_path, threshold_bp, ksize, scaled, moltype, output_path=None, save_matches=false))]
-=======
-#[pyo3(signature = (query_filenames, siglist_path, threshold_bp, ksize, scaled, moltype, output_path=None))]
->>>>>>> 84c14af7
 fn do_fastmultigather(
     query_filenames: String,
     siglist_path: String,
