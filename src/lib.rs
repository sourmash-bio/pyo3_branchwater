--- conflicted
+++ resolved
@@ -836,7 +836,7 @@
     Sketch::MinHash(template_mh)
 }
 
-fn load_sigpaths_from_zip<P: AsRef<Path>>(
+fn read_signatures_from_zip<P: AsRef<Path>>(
     zip_path: P,
 ) -> Result<(Vec<PathBuf>, tempfile::TempDir), Box<dyn std::error::Error>> {
     let mut signature_paths = Vec::new();
@@ -863,77 +863,6 @@
     Ok((signature_paths, temp_dir))
 }
 
-<<<<<<< HEAD
-fn report_on_sketch_loading(
-    sketchlist: &[SmallSignature],
-    skipped_paths: usize,
-    failed_paths: usize,
-    report_db: bool,
-) -> Result<()> { 
-    let report_type = if report_db { "db" } else { "query" };
-
-    if failed_paths > 0 {
-        eprintln!(
-            "WARNING: {} {} signature paths failed to load. See error messages above.",
-            failed_paths,
-            report_type
-        );
-    }
-    if skipped_paths > 0 {
-        eprintln!(
-            "WARNING: skipped {} {} paths - no compatible signatures.",
-            skipped_paths,
-            report_type
-        );
-    }
-
-    // Validate sketches
-    eprintln!("Loaded {} {} signatures", sketchlist.len(), report_type);
-    if sketchlist.is_empty() {
-        bail!("No {} signatures loaded, exiting.", report_type);
-    }
-    Ok(())
-}
-
-fn load_sketches_from_zip<P: AsRef<Path>>(
-    zip_path: P,
-    template: &Sketch,
-) -> Result<(Vec<SmallSignature>, usize, usize)> {
-    let mut sketchlist = Vec::new();
-    let zip_file = File::open(&zip_path)?;
-    let mut zip_archive = ZipArchive::new(zip_file)?;
-
-    let skipped_paths = AtomicUsize::new(0);
-    let failed_paths = AtomicUsize::new(0);
-
-    // loop through, loading signatures
-    for i in 0..zip_archive.len() {
-        let mut file = zip_archive.by_index(i)?;
-        let file_name = Path::new(file.name()).file_name().unwrap().to_str().unwrap().to_owned();
-
-        // if let Ok(sigs) = Signature::from_path(&file) {
-        let mut buffer = Vec::new();
-        file.read_to_end(&mut buffer)?;
-        let cursor = std::io::Cursor::new(buffer);
-        if let Ok(sigs) = Signature::from_reader(cursor) {
-            if let Some(sm) = prepare_query(&sigs, template, &zip_path.as_ref().display().to_string()) {
-                sketchlist.push(sm);
-            } else {
-                // track number of paths that have no matching sigs
-                skipped_paths.fetch_add(1, atomic::Ordering::SeqCst);
-            }
-        } else {
-            // failed to load from this path - print error & track.
-            eprintln!("WARNING: could not load sketches from path '{}'", file_name);
-            failed_paths.fetch_add(1, atomic::Ordering::SeqCst);
-        }
-    }
-    println!("loaded {} signatures", sketchlist.len());
-    Ok((sketchlist, skipped_paths.load(atomic::Ordering::SeqCst), failed_paths.load(atomic::Ordering::SeqCst)))
-}
-
-=======
->>>>>>> 07ed55d9
 
 fn index<P: AsRef<Path>>(
     siglist: P,
@@ -948,7 +877,7 @@
     let index_sigs: Vec<PathBuf>;
 
     if siglist.as_ref().extension().map(|ext| ext == "zip").unwrap_or(false) {
-        let (paths, tempdir) = load_sigpaths_from_zip(&siglist)?;
+        let (paths, tempdir) = read_signatures_from_zip(&siglist)?;
         temp_dir = Some(tempdir);
         index_sigs = paths;
     } else {
@@ -1563,52 +1492,34 @@
     // Read in list of query paths.
     eprintln!("Reading list of queries from: '{}'", querylist.as_ref().display());
 
-    let result = if querylist.as_ref().extension().map(|ext| ext == "zip").unwrap_or(false) {
-        load_sketches_from_zip(&querylist, &template)?
-    } else {
-        let querylist_paths = load_sketchlist_filenames(&querylist)?;
-        load_sketches(querylist_paths, &template)?
-    };
-
+    // Load all queries into memory at once.
+    let querylist_paths = load_sketchlist_filenames(&querylist)?;
+
+    let result = load_sketches(querylist_paths, &template)?;
     let (queries, skipped_paths, failed_paths) = result;
-    report_on_sketch_loading(&queries, skipped_paths, failed_paths, false)?;
-
-    // // Load all queries into memory at once.
-    // let querylist_paths = load_sketchlist_filenames(&querylist)?;
-    // let result = load_sketches(querylist_paths, &template)?;
-    // let (queries, skipped_paths, failed_paths) = result;
-    // eprintln!("Loaded {} query signatures", queries.len());
-    // if failed_paths > 0 {
-    //     eprintln!("WARNING: {} signature paths failed to load. See error messages above.",
-    //                 failed_paths);
-    // }
-    // if skipped_paths > 0 {
-    //     eprintln!("WARNING: skipped {} paths - no compatible signatures.",
-    //                 skipped_paths);
-    // }
-
-    // // if queries.is_empty() {
-    //     bail!("No query signatures loaded, exiting.");
-    // }
+
+    eprintln!("Loaded {} query signatures", queries.len());
+    if failed_paths > 0 {
+        eprintln!("WARNING: {} signature paths failed to load. See error messages above.",
+                    failed_paths);
+    }
+    if skipped_paths > 0 {
+        eprintln!("WARNING: skipped {} paths - no compatible signatures.",
+                    skipped_paths);
+    }
+
+    if queries.is_empty() {
+        bail!("No query signatures loaded, exiting.");
+    }
 
     // Read in list of against paths.
     eprintln!("Reading list of against paths from: '{}'", againstlist.as_ref().display());
-    
-    let result = if againstlist.as_ref().extension().map(|ext| ext == "zip").unwrap_or(false) {
-        load_sketches_from_zip(&querylist, &template)?
-    } else {
-        let querylist_paths = load_sketchlist_filenames(&againstlist)?;
-        load_sketches(querylist_paths, &template)?
-    };
-
+
+    // Load all against sketches into memory at once.
+    let againstlist_paths = load_sketchlist_filenames(&againstlist)?;
+
+    let result = load_sketches(againstlist_paths, &template)?;
     let (against, skipped_paths, failed_paths) = result;
-    report_on_sketch_loading(&against, skipped_paths, failed_paths, false)?;
-
-    // Load all against sketches into memory at once.
-    // let againstlist_paths = load_sketchlist_filenames(&againstlist)?;
-
-    // let result = load_sketches(againstlist_paths, &template)?;
-    // let (against, skipped_paths, failed_paths) = result;
 
     eprintln!("Loaded {} against signatures", against.len());
     if failed_paths > 0 {
