--- conflicted
+++ resolved
@@ -1688,15 +1688,6 @@
     }
 
 #[pyfunction]
-<<<<<<< HEAD
-fn do_manysketch(filelist: String,
-                 ksize: u8,
-                 scaled: usize,
-                 output: String,
-    ) -> anyhow::Result<u8>{
-    initialize_logger(); // initialize logger
-    match manysketch(filelist, ksize, scaled, output) {
-=======
 fn do_multisearch(querylist_path: String,
                     siglist_path: String,
                     threshold: f64,
@@ -1706,20 +1697,30 @@
 ) -> anyhow::Result<u8> {
     match multisearch(querylist_path, siglist_path, threshold, ksize, scaled,
                         output_path) {
->>>>>>> 89f6a623
         Ok(_) => Ok(0),
         Err(e) => {
             eprintln!("Error: {e}");
             Ok(1)
-<<<<<<< HEAD
-            }
-        }
-    }
-=======
-        }
-    }
-}
->>>>>>> 89f6a623
+            }
+        }
+    }
+
+#[pyfunction]
+fn do_manysketch(filelist: String,
+                 ksize: u8,
+                 scaled: usize,
+                 output: String,
+    ) -> anyhow::Result<u8>{
+    initialize_logger(); // initialize logger
+    match manysketch(filelist, ksize, scaled, output) {
+              Ok(_) => Ok(0),
+        Err(e) => {
+            eprintln!("Error: {e}");
+            Ok(1)
+            }
+        }
+    }
+
 
 #[pymodule]
 fn pyo3_branchwater(_py: Python, m: &PyModule) -> PyResult<()> {
