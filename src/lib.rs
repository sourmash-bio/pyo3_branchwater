/// Python interface Rust code for sourmash_plugin_branchwater.
use pyo3::prelude::*;

#[macro_use]
extern crate simple_error;

mod utils;
use crate::utils::build_selection;
use crate::utils::is_revindex_database;
mod check;
mod fastgather;
mod fastmultigather;
mod index;
mod manysearch;
mod manysketch;
mod mastiff_manygather;
mod mastiff_manysearch;
mod multisearch;
mod pairwise;
use sourmash::encodings::HashFunctions;
use sourmash::selection::Selection;

use camino::Utf8PathBuf as PathBuf;

#[pyfunction]
fn do_manysearch(
    querylist_path: String,
    siglist_path: String,
    threshold: f64,
    ksize: u8,
    scaled: usize,
    moltype: String,
    output_path: Option<String>,
) -> anyhow::Result<u8> {
    let againstfile_path: PathBuf = siglist_path.clone().into();
    let selection = build_selection(ksize, scaled, &moltype);
    eprintln!("selection scaled: {:?}", selection.scaled());
    let allow_failed_sigpaths = true;

    // if siglist_path is revindex, run mastiff_manysearch; otherwise run manysearch
    if is_revindex_database(&againstfile_path) {
        match mastiff_manysearch::mastiff_manysearch(
            querylist_path,
            againstfile_path,
            &selection,
            threshold,
            output_path,
            allow_failed_sigpaths,
        ) {
            Ok(_) => Ok(0),
            Err(e) => {
                eprintln!("Error: {e}");
                Ok(1)
            }
        }
    } else {
        match manysearch::manysearch(
            querylist_path,
            siglist_path,
            &selection,
            threshold,
            output_path,
            allow_failed_sigpaths,
        ) {
            Ok(_) => Ok(0),
            Err(e) => {
                eprintln!("Error: {e}");
                Ok(1)
            }
        }
    }
}

#[pyfunction]
fn do_fastgather(
    query_filename: String,
    siglist_path: String,
    threshold_bp: usize,
    ksize: u8,
    scaled: usize,
    moltype: String,
    output_path_prefetch: Option<String>,
    output_path_gather: Option<String>,
) -> anyhow::Result<u8> {
    let selection = build_selection(ksize, scaled, &moltype);
    let allow_failed_sigpaths = true;

    match fastgather::fastgather(
        query_filename,
        siglist_path,
        threshold_bp,
        scaled,
        &selection,
        output_path_prefetch,
        output_path_gather,
        allow_failed_sigpaths,
    ) {
        Ok(_) => Ok(0),
        Err(e) => {
            eprintln!("Error: {e}");
            Ok(1)
        }
    }
}

#[pyfunction]
fn do_fastmultigather(
    query_filenames: String,
    siglist_path: String,
    threshold_bp: usize,
    ksize: u8,
    scaled: usize,
    moltype: String,
    output_path: Option<String>,
) -> anyhow::Result<u8> {
    let againstfile_path: camino::Utf8PathBuf = siglist_path.clone().into();
    let selection = build_selection(ksize, scaled, &moltype);
    let allow_failed_sigpaths = true;

    // if a siglist path is a revindex, run mastiff_manygather. If not, run multigather
<<<<<<< HEAD
    if is_revindex_database(&againstfile_path) {
        match mastiff_manygather::mastiff_manygather(
            query_filenames,
            againstfile_path,
            &selection,
=======
    let template = build_template(ksize, scaled, &moltype);
    if is_revindex_database(siglist_path.as_ref()) {
        // build selection instead of template
        let hash_function = match moltype.as_str() {
            "dna" => HashFunctions::Murmur64Dna,
            "protein" => HashFunctions::Murmur64Protein,
            "dayhoff" => HashFunctions::Murmur64Dayhoff,
            "hp" => HashFunctions::Murmur64Hp,
            _ => panic!("Unknown molecule type: {}", moltype),
        };
        let selection = Selection::builder()
            .ksize(ksize.into())
            .scaled(scaled as u32)
            .moltype(hash_function)
            .build();
        match mastiff_manygather::mastiff_manygather(
            query_filenames,
            siglist_path,
            template,
            selection,
>>>>>>> 9da289e8
            threshold_bp,
            output_path,
            allow_failed_sigpaths,
        ) {
            Ok(_) => Ok(0),
            Err(e) => {
                eprintln!("Error: {e}");
                Ok(1)
            }
        }
    } else {
        match fastmultigather::fastmultigather(
            query_filenames,
            siglist_path,
            threshold_bp,
            scaled,
            &selection,
            allow_failed_sigpaths,
        ) {
            Ok(_) => Ok(0),
            Err(e) => {
                eprintln!("Error: {e}");
                Ok(1)
            }
        }
    }
}

#[pyfunction]
fn set_global_thread_pool(num_threads: usize) -> PyResult<usize> {
    if std::panic::catch_unwind(|| {
        rayon::ThreadPoolBuilder::new()
            .num_threads(num_threads)
            .build_global()
    })
    .is_ok()
    {
        Ok(rayon::current_num_threads())
    } else {
        Err(PyErr::new::<pyo3::exceptions::PyRuntimeError, _>(
            "Could not set the number of threads. Global thread pool might already be initialized.",
        ))
    }
}

#[pyfunction]
fn do_index(
    siglist: String,
    ksize: u8,
    scaled: usize,
    moltype: String,
    output: String,
    colors: bool,
) -> anyhow::Result<u8> {
<<<<<<< HEAD
    let selection = build_selection(ksize, scaled, &moltype);
    let allow_failed_sigpaths = false;
    match index::index(siglist, &selection, output, colors, allow_failed_sigpaths) {
=======
    let hash_function = match moltype.as_str() {
        "dna" => HashFunctions::Murmur64Dna,
        "protein" => HashFunctions::Murmur64Protein,
        "dayhoff" => HashFunctions::Murmur64Dayhoff,
        "hp" => HashFunctions::Murmur64Hp,
        _ => panic!("Unknown molecule type: {}", moltype),
    };
    let selection = Selection::builder()
        .ksize(ksize.into())
        .scaled(scaled as u32)
        .moltype(hash_function)
        .build();
    // match index::index(siglist, template, output, save_paths, colors) {
    // convert siglist to PathBuf
    // build template from ksize, scaled
    let template = build_template(ksize, scaled, &moltype);
    let location = camino::Utf8PathBuf::from(siglist);
    let manifest = None;
    match index::index(location, manifest, selection, output, save_paths, colors) {
>>>>>>> 9da289e8
        Ok(_) => Ok(0),
        Err(e) => {
            eprintln!("Error: {e}");
            Ok(1)
        }
    }
}

#[pyfunction]
fn do_check(index: String, quick: bool) -> anyhow::Result<u8> {
    let idx: PathBuf = index.into();
    match check::check(idx, quick) {
        Ok(_) => Ok(0),
        Err(e) => {
            eprintln!("Error: {e}");
            Ok(1)
        }
    }
}

#[pyfunction]
fn do_multisearch(
    querylist_path: String,
    siglist_path: String,
    threshold: f64,
    ksize: u8,
    scaled: usize,
    moltype: String,
    output_path: Option<String>,
) -> anyhow::Result<u8> {
    let selection = build_selection(ksize, scaled, &moltype);
    let allow_failed_sigpaths = true;

    match multisearch::multisearch(
        querylist_path,
        siglist_path,
        threshold,
        &selection,
        output_path,
        allow_failed_sigpaths,
    ) {
        Ok(_) => Ok(0),
        Err(e) => {
            eprintln!("Error: {e}");
            Ok(1)
        }
    }
}

#[pyfunction]
fn do_pairwise(
    siglist_path: String,
    threshold: f64,
    ksize: u8,
    scaled: usize,
    moltype: String,
    output_path: Option<String>,
) -> anyhow::Result<u8> {
    let selection = build_selection(ksize, scaled, &moltype);
    let allow_failed_sigpaths = true;
    match pairwise::pairwise(
        siglist_path,
        threshold,
        &selection,
        output_path,
        allow_failed_sigpaths,
    ) {
        Ok(_) => Ok(0),
        Err(e) => {
            eprintln!("Error: {e}");
            Ok(1)
        }
    }
}

#[pyfunction]
fn do_manysketch(filelist: String, param_str: String, output: String) -> anyhow::Result<u8> {
    match manysketch::manysketch(filelist, param_str, output) {
        Ok(_) => Ok(0),
        Err(e) => {
            eprintln!("Error: {e}");
            Ok(1)
        }
    }
}

#[pymodule]
fn sourmash_plugin_branchwater(_py: Python, m: &PyModule) -> PyResult<()> {
    m.add_function(wrap_pyfunction!(do_manysearch, m)?)?;
    m.add_function(wrap_pyfunction!(do_fastgather, m)?)?;
    m.add_function(wrap_pyfunction!(do_fastmultigather, m)?)?;
    m.add_function(wrap_pyfunction!(do_index, m)?)?;
    m.add_function(wrap_pyfunction!(do_check, m)?)?;
    m.add_function(wrap_pyfunction!(do_manysketch, m)?)?;
    m.add_function(wrap_pyfunction!(set_global_thread_pool, m)?)?;
    m.add_function(wrap_pyfunction!(do_multisearch, m)?)?;
    m.add_function(wrap_pyfunction!(do_pairwise, m)?)?;
    Ok(())
}<|MERGE_RESOLUTION|>--- conflicted
+++ resolved
@@ -118,34 +118,11 @@
     let allow_failed_sigpaths = true;
 
     // if a siglist path is a revindex, run mastiff_manygather. If not, run multigather
-<<<<<<< HEAD
     if is_revindex_database(&againstfile_path) {
         match mastiff_manygather::mastiff_manygather(
             query_filenames,
             againstfile_path,
             &selection,
-=======
-    let template = build_template(ksize, scaled, &moltype);
-    if is_revindex_database(siglist_path.as_ref()) {
-        // build selection instead of template
-        let hash_function = match moltype.as_str() {
-            "dna" => HashFunctions::Murmur64Dna,
-            "protein" => HashFunctions::Murmur64Protein,
-            "dayhoff" => HashFunctions::Murmur64Dayhoff,
-            "hp" => HashFunctions::Murmur64Hp,
-            _ => panic!("Unknown molecule type: {}", moltype),
-        };
-        let selection = Selection::builder()
-            .ksize(ksize.into())
-            .scaled(scaled as u32)
-            .moltype(hash_function)
-            .build();
-        match mastiff_manygather::mastiff_manygather(
-            query_filenames,
-            siglist_path,
-            template,
-            selection,
->>>>>>> 9da289e8
             threshold_bp,
             output_path,
             allow_failed_sigpaths,
@@ -200,31 +177,9 @@
     output: String,
     colors: bool,
 ) -> anyhow::Result<u8> {
-<<<<<<< HEAD
     let selection = build_selection(ksize, scaled, &moltype);
     let allow_failed_sigpaths = false;
     match index::index(siglist, &selection, output, colors, allow_failed_sigpaths) {
-=======
-    let hash_function = match moltype.as_str() {
-        "dna" => HashFunctions::Murmur64Dna,
-        "protein" => HashFunctions::Murmur64Protein,
-        "dayhoff" => HashFunctions::Murmur64Dayhoff,
-        "hp" => HashFunctions::Murmur64Hp,
-        _ => panic!("Unknown molecule type: {}", moltype),
-    };
-    let selection = Selection::builder()
-        .ksize(ksize.into())
-        .scaled(scaled as u32)
-        .moltype(hash_function)
-        .build();
-    // match index::index(siglist, template, output, save_paths, colors) {
-    // convert siglist to PathBuf
-    // build template from ksize, scaled
-    let template = build_template(ksize, scaled, &moltype);
-    let location = camino::Utf8PathBuf::from(siglist);
-    let manifest = None;
-    match index::index(location, manifest, selection, output, save_paths, colors) {
->>>>>>> 9da289e8
         Ok(_) => Ok(0),
         Err(e) => {
             eprintln!("Error: {e}");
