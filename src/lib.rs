/// Rust code for pyo3_branchwater.

use pyo3::prelude::*;

use rayon::prelude::*;

use std::path::Path;

use zip::read::ZipArchive;
use tempfile::tempdir;

use std::sync::atomic;
use std::sync::atomic::AtomicUsize;
use std::io::Read;

use std::collections::BinaryHeap;

use anyhow::Result;

pub mod utils;
pub mod manysearch;

use utils::{prepare_query, PrefetchResult, write_prefetch,
            load_sketchlist_filenames, load_sketches, load_sketches_above_threshold, consume_query_by_gather};

use manysearch::manysearch;


#[macro_use]
extern crate simple_error;

use sourmash::signature::Signature;
use sourmash::sketch::minhash::{max_hash_for_scaled, KmerMinHash};
use sourmash::sketch::Sketch;
use sourmash::index::revindex::{RevIndex};
use sourmash::prelude::MinHashOps;
use sourmash::prelude::FracMinHashOps;

<<<<<<< HEAD
=======
/// Track a name/minhash.

struct SmallSignature {
    name: String,
    md5sum: String,
    minhash: KmerMinHash,
}

/// Structure to hold overlap information from comparisons.

struct PrefetchResult {
    name: String,
    md5sum: String,
    minhash: KmerMinHash,
    overlap: u64,
}

impl Ord for PrefetchResult {
    fn cmp(&self, other: &PrefetchResult) -> Ordering {
        self.overlap.cmp(&other.overlap)
    }
}

impl PartialOrd for PrefetchResult {
    fn partial_cmp(&self, other: &Self) -> Option<Ordering> {
        Some(self.cmp(other))
    }
}

impl PartialEq for PrefetchResult {
    fn eq(&self, other: &Self) -> bool {
        self.overlap == other.overlap
    }
}

impl Eq for PrefetchResult {}

/// check to see if two KmerMinHash are compatible.
///
/// CTB note: despite the name, downsampling is not performed?
/// Although it checks if they are compatible in one direction...

fn check_compatible_downsample(
    me: &KmerMinHash,
    other: &KmerMinHash,
) -> Result<(), sourmash::Error> {
    /* // ignore num minhashes.
    if self.num != other.num {
        return Err(Error::MismatchNum {
            n1: self.num,
            n2: other.num,
        }
        .into());
    }
    */
    use sourmash::Error;

    if me.ksize() != other.ksize() {
        return Err(Error::MismatchKSizes);
    }
    if me.hash_function() != other.hash_function() {
        // TODO: fix this error
        return Err(Error::MismatchDNAProt);
    }
    if me.max_hash() < other.max_hash() {
        return Err(Error::MismatchScaled);
    }
    if me.seed() != other.seed() {
        return Err(Error::MismatchSeed);
    }
    Ok(())
}


/// Given a vec of search Signatures, each containing one or more sketches,
/// and a template Sketch, return a compatible (& now downsampled)
/// Sketch from the search Signatures..
///
/// CTB note: this will return the first acceptable match, I think, ignoring
/// all others.


fn prepare_query(search_sigs: &[Signature], template: &Sketch) -> Option<SmallSignature> {

    for search_sig in search_sigs.iter() {
        // find exact match for template?
        if let Some(Sketch::MinHash(mh)) = search_sig.select_sketch(template) {
            return Some(SmallSignature {
                name: search_sig.name(),
                md5sum: mh.md5sum(),
                minhash: mh.clone()
            });
        } else {
            // no - try to find one that can be downsampled
            if let Sketch::MinHash(template_mh) = template {
                for sketch in search_sig.sketches() {
                    if let Sketch::MinHash(ref_mh) = sketch {
                        if check_compatible_downsample(&ref_mh, template_mh).is_ok() {
                            let max_hash = max_hash_for_scaled(template_mh.scaled());
                            let mh = ref_mh.downsample_max_hash(max_hash).unwrap();
                            return Some(SmallSignature {
                                name: search_sig.name(),
                                md5sum: ref_mh.md5sum(), // original
                                minhash: mh,             // downsampled
                            });
                        }
                    }
                }
            }
        }
    }
    None
}

/// Search many queries against a list of signatures.
///
/// Note: this function loads all _queries_ into memory, and iterates over
/// database once.

fn manysearch<P: AsRef<Path>>(
    querylist: P,
    siglist: P,
    threshold: f64,
    ksize: u8,
    scaled: usize,
    output: Option<P>,
) -> Result<()> {
    // construct a MinHash template for loading.
    let max_hash = max_hash_for_scaled(scaled as u64);
    let template_mh = KmerMinHash::builder()
        .num(0u32)
        .ksize(ksize as u32)
        .max_hash(max_hash)
        .build();
    let template = Sketch::MinHash(template_mh);

    // Read in list of query paths.
    eprintln!("Reading list of queries from: '{}'", querylist.as_ref().display());

    // Load all queries into memory at once.
    let querylist_paths = load_sketchlist_filenames(&querylist)?;

    let result = load_sketches(querylist_paths, &template)?;
    let (queries, skipped_paths, failed_paths) = result;

    eprintln!("Loaded {} query signatures", queries.len());
    if failed_paths > 0 {
        eprintln!("WARNING: {} signature paths failed to load. See error messages above.",
                  failed_paths);
    }
    if skipped_paths > 0 {
        eprintln!("WARNING: skipped {} paths - no compatible signatures.",
                  skipped_paths);
    }

    if queries.is_empty() {
        bail!("No query signatures loaded, exiting.");
    }

    // Load all _paths_, not signatures, into memory.
    eprintln!("Reading search file paths from: '{}'", siglist.as_ref().display());

    let search_sigs_paths = load_sketchlist_filenames(&siglist)?;
    if search_sigs_paths.is_empty() {
        bail!("No signatures to search loaded, exiting.");
    }

    eprintln!("Loaded {} sig paths to search.", search_sigs_paths.len());

    // set up a multi-producer, single-consumer channel.
    let (send, recv) = std::sync::mpsc::sync_channel(rayon::current_num_threads());

    // & spawn a thread that is dedicated to printing to a buffered output
    let out: Box<dyn Write + Send> = match output {
        Some(path) => Box::new(BufWriter::new(File::create(path).unwrap())),
        None => Box::new(std::io::stdout()),
    };
    let thrd = std::thread::spawn(move || {
        let mut writer = BufWriter::new(out);
        writeln!(&mut writer, "query_name,query_md5,match_name,match_md5,containment,max_containment,jaccard,intersect_hashes").unwrap();
        for (query, query_md5, m, m_md5, cont, max_cont, jaccard, overlap) in recv.into_iter() {
            writeln!(&mut writer, "\"{}\",{},\"{}\",{},{},{},{},{}",
                     query, query_md5, m, m_md5, cont, max_cont, jaccard, overlap).ok();
        }
    });

    //
    // Main loop: iterate (in parallel) over all search signature paths,
    // loading them individually and searching them. Stuff results into
    // the writer thread above.
    //

    let processed_sigs = AtomicUsize::new(0);
    let skipped_paths = AtomicUsize::new(0);
    let failed_paths = AtomicUsize::new(0);

    let send = search_sigs_paths
        .par_iter()
        .filter_map(|filename| {
            let i = processed_sigs.fetch_add(1, atomic::Ordering::SeqCst);
            if i % 1000 == 0 {
                info!("Processed {} search sigs", i);
            }

            let mut results = vec![];

            // load search signature from path:
            if let Ok(search_sigs) = Signature::from_path(filename) {
                if let Some(search_sm) = prepare_query(&search_sigs, &template) {
                    // search for matches & save containment.
                    for q in queries.iter() {
                        let overlap = q.minhash.count_common(&search_sm.minhash, false).unwrap() as f64;
                        let query_size = q.minhash.size() as f64;
                        let target_size = search_sm.minhash.size() as f64;

                        let containment_query_in_target = overlap / query_size;
                        let containment_in_target = overlap / target_size;
                        let max_containment = containment_query_in_target.max(containment_in_target);
                        let jaccard = overlap / (target_size + query_size - overlap);

                        if containment_query_in_target > threshold {
                            results.push((q.name.clone(),
                                          q.md5sum.clone(),
                                          search_sm.name.clone(),
                                          search_sm.md5sum.clone(),
                                          containment_query_in_target,
                                          max_containment,
                                          jaccard,
                                          overlap))
                        }
                    }
                } else {
                    eprintln!("WARNING: no compatible sketches in path '{}'",
                              filename.display());
                    let _ = skipped_paths.fetch_add(1, atomic::Ordering::SeqCst);
                }
            } else {
                let _ = failed_paths.fetch_add(1, atomic::Ordering::SeqCst);
                eprintln!("WARNING: could not load sketches from path '{}'",
                          filename.display());
            }

            if results.is_empty() {
                None
            } else {
                Some(results)
            }
        })
        .flatten()
        .try_for_each_with(send, |s, m| s.send(m));

    // do some cleanup and error handling -
    if let Err(e) = send {
        error!("Unable to send internal data: {:?}", e);
    }

    if let Err(e) = thrd.join() {
        error!("Unable to join internal thread: {:?}", e);
    }

    // done!
    let i: usize = processed_sigs.fetch_max(0, atomic::Ordering::SeqCst);
    eprintln!("DONE. Processed {} search sigs", i);

    let skipped_paths = skipped_paths.load(atomic::Ordering::SeqCst);
    let failed_paths = failed_paths.load(atomic::Ordering::SeqCst);

    if skipped_paths > 0 {
        eprintln!("WARNING: skipped {} paths - no compatible signatures.",
                  skipped_paths);
    }
    if failed_paths > 0 {
        eprintln!("WARNING: {} signature paths failed to load. See error messages above.",
                  failed_paths);
    }

    Ok(())
}

/// Find sketches in 'sketchlist' that overlap with 'query' above
/// specified threshold.

fn prefetch(
    query: &KmerMinHash,
    sketchlist: BinaryHeap<PrefetchResult>,
    threshold_hashes: u64,
) -> BinaryHeap<PrefetchResult> {
    sketchlist
        .into_par_iter()
        .filter_map(|result| {
            let mut mm = None;
            let searchsig = &result.minhash;
            let overlap = searchsig.count_common(query, false);
            if let Ok(overlap) = overlap {
                if overlap >= threshold_hashes {
                    let result = PrefetchResult {
                        overlap,
                        ..result
                    };
                    mm = Some(result);
                }
            }
            mm
        })
        .collect()
}

/// Write list of prefetch matches.

fn write_prefetch<P: AsRef<Path> + std::fmt::Debug + std::fmt::Display + Clone>(
    query_label: String,
    prefetch_output: Option<P>,
    matchlist: &BinaryHeap<PrefetchResult>
) -> Result<()> {
    // Set up a writer for prefetch output
    let prefetch_out: Box<dyn Write> = match prefetch_output {
        Some(path) => Box::new(BufWriter::new(File::create(path).unwrap())),
        None => Box::new(std::io::stdout()),
    };
    let mut writer = BufWriter::new(prefetch_out);
    writeln!(&mut writer, "query_filename,match_name,match_md5,intersect_bp").ok();

    for m in matchlist.iter() {
        writeln!(&mut writer, "{},\"{}\",{},{}", query_label,
                 m.name, m.md5sum, m.overlap).ok();
    }

    Ok(())
}

/// Load a list of filenames from a file. Exits on bad lines.

fn load_sketchlist_filenames<P: AsRef<Path>>(sketchlist_filename: &P) ->
    Result<Vec<PathBuf>>
{
    let sketchlist_file = BufReader::new(File::open(sketchlist_filename)?);

    let mut sketchlist_filenames : Vec<PathBuf> = Vec::new();
    for line in sketchlist_file.lines() {
        let line = match line {
            Ok(v) => v,
            Err(_) => return {
                let filename = sketchlist_filename.as_ref().display();
                let msg = format!("invalid line in fromfile '{}'", filename);
                Err(anyhow!(msg))
            },
        };

        if !line.is_empty() {
            let mut path = PathBuf::new();
            path.push(line);
            sketchlist_filenames.push(path);
        }
    }
    Ok(sketchlist_filenames)
}

/// Load a collection of sketches from a file in parallel.

fn load_sketches(sketchlist_paths: Vec<PathBuf>, template: &Sketch) ->
    Result<(Vec<SmallSignature>, usize, usize)>
{
    let skipped_paths = AtomicUsize::new(0);
    let failed_paths = AtomicUsize::new(0);

    let sketchlist : Vec<SmallSignature> = sketchlist_paths
        .par_iter()
        .filter_map(|m| {
            let mut sm = None;

            let filename = m.display();

            if let Ok(sigs) = Signature::from_path(m) {
                sm = prepare_query(&sigs, template);
                if sm.is_none() {
                    // track number of paths that have no matching sigs
                    let _i = skipped_paths.fetch_add(1, atomic::Ordering::SeqCst);
                }
            } else {
                // failed to load from this path - print error & track.
                eprintln!("WARNING: could not load sketches from path '{}'",
                          filename);
                let _i = failed_paths.fetch_add(1, atomic::Ordering::SeqCst);
            }
            sm
        })
        .collect();

    let skipped_paths = skipped_paths.load(atomic::Ordering::SeqCst);
    let failed_paths = failed_paths.load(atomic::Ordering::SeqCst);
    Ok((sketchlist, skipped_paths, failed_paths))
}

/// Load a collection of sketches from a file, filtering to keep only
/// those with a minimum overlap.

fn load_sketches_above_threshold(
    sketchlist_paths: Vec<PathBuf>,
    template: &Sketch,
    query: &KmerMinHash,
    threshold_hashes: u64
) ->
    Result<(BinaryHeap<PrefetchResult>, usize, usize)>
{
    let skipped_paths = AtomicUsize::new(0);
    let failed_paths = AtomicUsize::new(0);

    let matchlist: BinaryHeap<PrefetchResult> = sketchlist_paths
        .par_iter()
        .filter_map(|m| {
            let sigs = Signature::from_path(m);

            match sigs {
                Ok(sigs) => {
                    let mut mm = None;

                    if let Some(sm) = prepare_query(&sigs, template) {
                        let mh = sm.minhash;
                        if let Ok(overlap) = mh.count_common(query, false) {
                            if overlap >= threshold_hashes {
                                let result = PrefetchResult {
                                    name: sm.name,
                                    md5sum: sm.md5sum,
                                    minhash: mh,
                                    overlap,
                                };
                                mm = Some(result);
                            }
                        }
                    } else {
                        eprintln!("WARNING: no compatible sketches in path '{}'",
                                  m.display());
                        let _i = skipped_paths.fetch_add(1, atomic::Ordering::SeqCst);
                    }
                    mm
                }
                Err(err) => {
                    eprintln!("Sketch loading error: {}", err);
                    let _ = failed_paths.fetch_add(1, atomic::Ordering::SeqCst);
                    eprintln!("WARNING: could not load sketches from path '{}'",
                          m.display());
                    None
                }
            }
        })
        .collect();

    let skipped_paths = skipped_paths.load(atomic::Ordering::SeqCst);
    let failed_paths = failed_paths.load(atomic::Ordering::SeqCst);

    Ok((matchlist, skipped_paths, failed_paths))
}

/// Execute the gather algorithm, greedy min-set-cov, by iteratively
/// removing matches in 'matchlist' from 'query'.

fn consume_query_by_gather<P: AsRef<Path> + std::fmt::Debug + std::fmt::Display + Clone>(
    mut query: KmerMinHash,
    matchlist: BinaryHeap<PrefetchResult>,
    threshold_hashes: u64,
    gather_output: Option<P>,
    query_label: String
) -> Result<()> {
    // Set up a writer for gather output
    let gather_out: Box<dyn Write> = match gather_output {
        Some(path) => Box::new(BufWriter::new(File::create(path).unwrap())),
        None => Box::new(std::io::stdout()),
    };
    let mut writer = BufWriter::new(gather_out);
    writeln!(&mut writer, "query_filename,rank,match_name,match_md5,intersect_bp").ok();

    let mut matching_sketches = matchlist;
    let mut rank = 0;

    let mut last_hashes = query.size();
    let mut last_matches = matching_sketches.len();

    eprintln!("{} iter {}: start: query hashes={} matches={}", query_label, rank,
            query.size(), matching_sketches.len());

    while !matching_sketches.is_empty() {
        let best_element = matching_sketches.peek().unwrap();

        // remove!
        query.remove_from(&best_element.minhash)?;

        writeln!(&mut writer, "{},{},\"{}\",{},{}", query_label, rank,
                 best_element.name, best_element.md5sum,
                 best_element.overlap).ok();

        // recalculate remaining overlaps between query and all sketches.
        // note: this is parallelized.
        matching_sketches = prefetch(&query, matching_sketches, threshold_hashes);
        rank += 1;

        let sub_hashes = last_hashes - query.size();
        let sub_matches = last_matches - matching_sketches.len();

        eprintln!("{} iter {}: remaining: query hashes={}(-{}) matches={}(-{})", query_label, rank,
            query.size(), sub_hashes, matching_sketches.len(), sub_matches);

        last_hashes = query.size();
        last_matches = matching_sketches.len();

    }
    Ok(())
}
                           

>>>>>>> 08567446
/// Run counter-gather with a query against a list of files.

fn countergather<P: AsRef<Path> + std::fmt::Debug + std::fmt::Display + Clone>(
    query_filename: P,
    matchlist_filename: P,
    threshold_bp: usize,
    ksize: u8,
    scaled: usize,
    gather_output: Option<P>,
    prefetch_output: Option<P>,
) -> Result<()> {
    let max_hash = max_hash_for_scaled(scaled as u64);
    let template_mh = KmerMinHash::builder()
        .num(0u32)
        .ksize(ksize as u32)
        .max_hash(max_hash)
        .build();
    let template = Sketch::MinHash(template_mh);

    let query_label = query_filename.to_string();
    eprintln!("Loading query from '{}'", query_label);
    let query = {
        let sigs = Signature::from_path(query_filename)?;

        prepare_query(&sigs, &template)
    };

    // did we find anything matching the desired template?
    let query = match query {
        Some(query) => query,
        None => bail!("No sketch found with scaled={}, k={}", scaled, ksize),
    };

    // build the list of paths to match against.
    eprintln!("Loading matchlist from '{}'", matchlist_filename.as_ref().display());

    let matchlist_paths = load_sketchlist_filenames(&matchlist_filename)?;

    eprintln!("Loaded {} sig paths in matchlist", matchlist_paths.len());

    // calculate the minimum number of hashes based on desired threshold
    let threshold_hashes : u64 = {
        let x = threshold_bp / scaled;
        if x > 0 {
            x
        } else {
            1
        }
    }.try_into()?;

    eprintln!("using threshold overlap: {} {}",
              threshold_hashes, threshold_bp);

    // load a set of sketches, filtering for those with overlaps > threshold
    let result = load_sketches_above_threshold(matchlist_paths,
                                               &template,
                                               &query.minhash,
                                               threshold_hashes)?;
    let matchlist = result.0;
    let skipped_paths = result.1;
    let failed_paths = result.2;

    if skipped_paths > 0 {
        eprintln!("WARNING: skipped {} paths - no compatible signatures.",
                  skipped_paths);
    }
    if failed_paths > 0 {
        eprintln!("WARNING: {} signature paths failed to load. See error messages above.",
                  failed_paths);
    }

    if matchlist.is_empty() {
        eprintln!("No matchlist signatures loaded, exiting.");
        return Ok(());
    }

    if prefetch_output.is_some() {
        write_prefetch(query_label.clone(), prefetch_output, &matchlist).ok();
    }

    // run the gather!
    consume_query_by_gather(query.minhash, matchlist, threshold_hashes,
                            gather_output, query_label).ok();
    Ok(())
}

/// Run counter-gather for multiple queries against a list of files.

fn multigather<P: AsRef<Path> + std::fmt::Debug + Clone>(
    query_filenames: P,
    matchlist_filename: P,
    threshold_bp: usize,
    ksize: u8,
    scaled: usize,
) -> Result<()> {
    let max_hash = max_hash_for_scaled(scaled as u64);
    let template_mh = KmerMinHash::builder()
        .num(0u32)
        .ksize(ksize as u32)
        .max_hash(max_hash)
        .build();
    let template = Sketch::MinHash(template_mh);

    // load the list of query paths
    let querylist_paths = load_sketchlist_filenames(&query_filenames)?;
    println!("Loaded {} sig paths in querylist", querylist_paths.len());

    // build the list of paths to match against.
    println!("Loading matchlist");
    let matchlist_paths = load_sketchlist_filenames(&matchlist_filename)?;
    println!("Loaded {} sig paths in matchlist", matchlist_paths.len());

    let threshold_hashes : u64 = {
        let x = threshold_bp / scaled;
        if x > 0 {
            x
        } else {
            1
        }
    }.try_into().unwrap();

    println!("threshold overlap: {} {}", threshold_hashes, threshold_bp);

    // Load all the against sketches
    let result = load_sketches(matchlist_paths, &template)?;
    let (sketchlist, skipped_paths, failed_paths) = result;

    eprintln!("Loaded {} sketches to search against.", sketchlist.len());
    if failed_paths > 0 {
        eprintln!("WARNING: {} search paths failed to load. See error messages above.",
                  failed_paths);
    }
    if skipped_paths > 0 {
        eprintln!("WARNING: skipped {} search paths - no compatible signatures.",
                  skipped_paths);
    }

    if sketchlist.is_empty() {
        bail!("No sketches loaded to search against!?")
    }

    // Iterate over all queries => do prefetch and gather!
    let processed_queries = AtomicUsize::new(0);
    let skipped_paths = AtomicUsize::new(0);
    let failed_paths = AtomicUsize::new(0);

    querylist_paths
        .par_iter()
        .for_each(|q| {
            // increment counter of # of queries
            let _i = processed_queries.fetch_add(1, atomic::Ordering::SeqCst);

            // set query_label to the last path element.
            let query_label = q.clone().into_os_string().into_string().unwrap();
            let query_label = query_label.split('/').last().unwrap().to_string();

            if let Some(query) = {
                // load query from q
                let mut mm = None;
                if let Ok(sigs) = Signature::from_path(dbg!(q)) {
                    mm = prepare_query(&sigs, &template);

                    if mm.is_none() {
                        eprintln!("WARNING: no compatible sketches in path '{}'",
                                  q.display());
                        let _ = skipped_paths.fetch_add(1, atomic::Ordering::SeqCst);
                    }
                } else {
                    eprintln!("WARNING: could not load sketches from path '{}'",
                              q.display());
                    let _ = failed_paths.fetch_add(1, atomic::Ordering::SeqCst);
                }
                mm
            } {

            // filter first set of matches out of sketchlist
            let matchlist: BinaryHeap<PrefetchResult> = sketchlist
                .par_iter()
                .filter_map(|sm| {
                    let mut mm = None;

                    if let Ok(overlap) = sm.minhash.count_common(&query.minhash, false) {
                        if overlap >= threshold_hashes {
                            let result = PrefetchResult {
                                name: sm.name.clone(),
                                md5sum: sm.md5sum.clone(),
                                minhash: sm.minhash.clone(),
                                overlap,
                            };
                            mm = Some(result);
                        }
                    }
                    mm
                })
                .collect();

            if !matchlist.is_empty() {
                let prefetch_output = format!("{query_label}.prefetch.csv");
                let gather_output = format!("{query_label}.gather.csv");

                // save initial list of matches to prefetch output
                write_prefetch(query_label.clone(), Some(prefetch_output),
                               &matchlist).ok();

                // now, do the gather!
                consume_query_by_gather(query.minhash, matchlist, threshold_hashes,
                                        Some(gather_output), query_label).ok();
            } else {
                println!("No matches to '{}'", query_label);
            }
        } else {
            println!("ERROR loading signature from '{}'", query_label);
        }
        });


    println!("Processed {} queries total.", processed_queries.into_inner());

    let skipped_paths = skipped_paths.into_inner();
    let failed_paths = failed_paths.into_inner();

    if skipped_paths > 0 {
        eprintln!("WARNING: skipped {} query paths - no compatible signatures.",
                  skipped_paths);
    }
    if failed_paths > 0 {
        eprintln!("WARNING: {} query paths failed to load. See error messages above.",
                  failed_paths);
    }
        
    Ok(())
}

// mastiff rocksdb functions

fn build_template(ksize: u8, scaled: usize) -> Sketch {
    let max_hash = max_hash_for_scaled(scaled as u64);
    let template_mh = KmerMinHash::builder()
        .num(0u32)
        .ksize(ksize as u32)
        .max_hash(max_hash)
        .build();
    Sketch::MinHash(template_mh)
}

fn read_signatures_from_zip<P: AsRef<Path>>(
    zip_path: P,
) -> Result<(Vec<PathBuf>, tempfile::TempDir), Box<dyn std::error::Error>> {
    let mut signature_paths = Vec::new();
    let temp_dir = tempdir()?;
    let zip_file = File::open(&zip_path)?;
    let mut zip_archive = ZipArchive::new(zip_file)?;

    for i in 0..zip_archive.len() {
        let mut file = zip_archive.by_index(i)?;
        let mut sig = Vec::new();
        file.read_to_end(&mut sig)?;

        let file_name = Path::new(file.name()).file_name().unwrap().to_str().unwrap();
        if file_name.ends_with(".sig") || file_name.ends_with(".sig.gz") {
            let new_path = temp_dir.path().join(file_name);
            let mut new_file = File::create(&new_path)?;
            new_file.write_all(&sig)?;
            signature_paths.push(new_path);
        }
    }
    println!("wrote {} signatures to temp dir", signature_paths.len());
    Ok((signature_paths, temp_dir))
}

fn index<P: AsRef<Path>>(
    siglist: P,
    template: Sketch,
    output: P,
    save_paths: bool,
    colors: bool,
) -> Result<(), Box<dyn std::error::Error>> {
    let mut temp_dir = None;
    info!("Loading siglist");

    let index_sigs: Vec<PathBuf>;

    if siglist.as_ref().extension().map(|ext| ext == "zip").unwrap_or(false) {
        let (paths, tempdir) = read_signatures_from_zip(&siglist)?;
        temp_dir = Some(tempdir);
        index_sigs = paths;
    } else {
        index_sigs = load_sketchlist_filenames(&siglist)?;
    }

    // if index_sigs pathlist is empty, bail
    if index_sigs.is_empty() {
        bail!("No signatures to index loaded, exiting.");
    }

    info!("Loaded {} sig paths in siglist", index_sigs.len());
    println!("Loaded {} sig paths in siglist", index_sigs.len());

    // Create or open the RevIndex database with the provided output path and colors flag
    let db = RevIndex::create(output.as_ref(), colors);

    // Index the signatures using the loaded template, threshold, and save_paths option
    db.index(index_sigs, &template, 0.0, save_paths);

    if let Some(temp_dir) = temp_dir {
        temp_dir.close()?;
    }

    Ok(())
}

fn is_revindex_database(path: &Path) -> bool {
    // quick file check for Revindex database:
    // is path a directory that contains a file named 'CURRENT'?
    if path.is_dir() {
        let current_file = path.join("CURRENT");
        current_file.exists() && current_file.is_file()
    } else {
        false
    }
}

fn check<P: AsRef<Path>>(index: P, quick: bool) -> Result<(), Box<dyn std::error::Error>> {

    if !is_revindex_database(index.as_ref()) {
        bail!("'{}' is not a valid RevIndex database", index.as_ref().display());
    }

    info!("Opening DB");
    let db = RevIndex::open(index.as_ref(), true);

    info!("Starting check");
    db.check(quick);

    info!("Finished check");
    Ok(())
}


fn mastiff_manysearch<P: AsRef<Path>>(
    queries_file: P,
    index: P,
    template: Sketch,
    minimum_containment: f64,
    output: Option<P>,
    ) -> Result<(), Box<dyn std::error::Error>> {

    if !is_revindex_database(index.as_ref()) {
        bail!("'{}' is not a valid RevIndex database", index.as_ref().display());
    }
    // Open database once
    let db = RevIndex::open(index.as_ref(), true);
    info!("Loaded DB");

    // Load query paths
    let query_paths = load_sketchlist_filenames(&queries_file)?;

    // if query_paths is empty, exit with error
    if query_paths.is_empty() {
        bail!("No query signatures loaded, exiting.");
    }

    // set up a multi-producer, single-consumer channel.
    let (send, recv) = std::sync::mpsc::sync_channel(rayon::current_num_threads());

    // & spawn a thread that is dedicated to printing to a buffered output
    let out: Box<dyn Write + Send> = match output {
        Some(path) => Box::new(BufWriter::new(File::create(path).unwrap())),
        None => Box::new(std::io::stdout()),
    };
    let thrd = std::thread::spawn(move || {
        let mut writer = BufWriter::new(out);
        writeln!(&mut writer, "query_name,query_md5,match_name,containment,intersect_hashes").unwrap();
        for (query, query_md5, m, cont, overlap) in recv.into_iter() { //m_md5 is missing rn
            writeln!(&mut writer, "\"{}\",{},\"{}\",{},{}",
                        query, query_md5, m, cont, overlap).ok();
        }
    });

    //
    // Main loop: iterate (in parallel) over all search signature paths,
    // loading them individually and searching them. Stuff results into
    // the writer thread above.
    //

    let processed_sigs = AtomicUsize::new(0);
    let skipped_paths = AtomicUsize::new(0);
    let failed_paths = AtomicUsize::new(0);

    let send = query_paths
        .par_iter()
        .filter_map(|filename| {
            let i = processed_sigs.fetch_add(1, atomic::Ordering::SeqCst);
            if i % 1000 == 0 {
                info!("Processed {} search sigs", i);
            }

            let mut results = vec![];

            // load query signature from path:
            if let Ok(query_sig) = Signature::from_path(filename) {
                if let Some(query) = prepare_query(&query_sig, &template) {
                    let query_size = query.minhash.size() as f64;
                    // search mastiff db
                    let counter = db.counter_for_query(&query.minhash);
                    let matches = db.matches_from_counter(counter, minimum_containment as usize);

                    // filter the matches for containment

                    for (path, overlap) in matches {
                        let containment = overlap as f64 / query_size;
                        if containment >= minimum_containment {
                            results.push((query.name.clone(),
                                          query.md5sum.clone(),
                                          path.clone(),
                                          containment,
                                          overlap));
                        }
                    }
                } else {
                    eprintln!("WARNING: no compatible sketches in path '{}'",
                              filename.display());
                    let _ = skipped_paths.fetch_add(1, atomic::Ordering::SeqCst);
                }
            } else {
                let _ = failed_paths.fetch_add(1, atomic::Ordering::SeqCst);
                eprintln!("WARNING: could not load sketches from path '{}'",
                          filename.display());
            }

            if results.is_empty() {
                None
            } else {
                Some(results)
            }
        })
        .flatten()
        .try_for_each_with(send, |s, m| s.send(m));

    // do some cleanup and error handling -
    if let Err(e) = send {
        error!("Unable to send internal data: {:?}", e);
    }

    if let Err(e) = thrd.join() {
        error!("Unable to join internal thread: {:?}", e);
    }

    // done!
    let i: usize = processed_sigs.fetch_max(0, atomic::Ordering::SeqCst);
    eprintln!("DONE. Processed {} search sigs", i);

    let skipped_paths = skipped_paths.load(atomic::Ordering::SeqCst);
    let failed_paths = failed_paths.load(atomic::Ordering::SeqCst);

    if skipped_paths > 0 {
        eprintln!("WARNING: skipped {} paths - no compatible signatures.",
                  skipped_paths);
    }
    if failed_paths > 0 {
        eprintln!("WARNING: {} signature paths failed to load. See error messages above.",
                  failed_paths);
    }

    Ok(())
}


fn mastiff_manygather<P: AsRef<Path>>(
    queries_file: P,
    index: P,
    template: Sketch,
    threshold_bp: usize,
    output: Option<P>,
) -> Result<(), Box<dyn std::error::Error>> {
    if !is_revindex_database(index.as_ref()) {
        bail!("'{}' is not a valid RevIndex database", index.as_ref().display());
    }
    // Open database once
    let db = RevIndex::open(index.as_ref(), true);
    info!("Loaded DB");

    // Load query paths
    let query_paths = load_sketchlist_filenames(&queries_file)?;

    // set up a multi-producer, single-consumer channel.
    let (send, recv) = std::sync::mpsc::sync_channel(rayon::current_num_threads());

    // & spawn a thread that is dedicated to printing to a buffered output
    let out: Box<dyn Write + Send> = match output {
        Some(path) => Box::new(BufWriter::new(File::create(path).unwrap())),
        None => Box::new(std::io::stdout()),
    };
    let thrd = std::thread::spawn(move || {
        let mut writer = BufWriter::new(out);
        writeln!(&mut writer, "query_name,query_md5,match_name,match_md5,f_match_query,intersect_bp").unwrap();
        for (query, query_md5, m, m_md5, f_match_query, intersect_bp) in recv.into_iter() {
            writeln!(&mut writer, "\"{}\",{},\"{}\",{},{},{}",
                        query, query_md5, m, m_md5, f_match_query, intersect_bp).ok();
        }
    });

    //
    // Main loop: iterate (in parallel) over all search signature paths,
    // loading them individually and searching them. Stuff results into
    // the writer thread above.
    //

    let processed_sigs = AtomicUsize::new(0);
    let skipped_paths = AtomicUsize::new(0);
    let failed_paths = AtomicUsize::new(0);

    let send = query_paths
        .par_iter()
        .filter_map(|filename| {
            let i = processed_sigs.fetch_add(1, atomic::Ordering::SeqCst);
            if i % 1000 == 0 {
                info!("Processed {} search sigs", i);
            }

            let mut results = vec![];

            // load query signature from path:
            if let Ok(query_sig) = Signature::from_path(filename) {
                if let Some(query) = prepare_query(&query_sig, &template) {
                    // let query_size = query.minhash.size() as f64;
                    let threshold = threshold_bp / query.minhash.scaled() as usize;
 
                    // mastiff gather code
                    info!("Building counter");
                    let (counter, query_colors, hash_to_color) = db.prepare_gather_counters(&query.minhash);
                    info!("Counter built");

                    let matches = db.gather(
                        counter,
                        query_colors,
                        hash_to_color,
                        threshold,
                        &query.minhash,
                        &template,
                    );

                    // extract matches from Result
                    if let Ok(matches) = matches {
                        info!("matches: {}", matches.len());
                        for match_ in &matches {
                            results.push((query.name.clone(),
                                      query.md5sum.clone(),
                                      match_.name().clone(),
                                      match_.md5().clone(),
                                      match_.f_match(), // f_match_query
                                      match_.intersect_bp())); // intersect_bp
                        }
                    } else {
                        eprintln!("Error gathering matches: {:?}", matches.err());
                    }

                } else {
                    eprintln!("WARNING: no compatible sketches in path '{}'",
                              filename.display());
                    let _ = skipped_paths.fetch_add(1, atomic::Ordering::SeqCst);
                }
            } else {
                let _ = failed_paths.fetch_add(1, atomic::Ordering::SeqCst);
                eprintln!("WARNING: could not load sketches from path '{}'",
                          filename.display());
            }

            if results.is_empty() {
                None
            } else {
                Some(results)
            }
        })
        .flatten()
        .try_for_each_with(send, |s, m| s.send(m));

    // do some cleanup and error handling -
    if let Err(e) = send {
        error!("Unable to send internal data: {:?}", e);
    }

    if let Err(e) = thrd.join() {
        error!("Unable to join internal thread: {:?}", e);
    }

    // done!
    let i: usize = processed_sigs.fetch_max(0, atomic::Ordering::SeqCst);
    eprintln!("DONE. Processed {} search sigs", i);

    let skipped_paths = skipped_paths.load(atomic::Ordering::SeqCst);
    let failed_paths = failed_paths.load(atomic::Ordering::SeqCst);

    if skipped_paths > 0 {
        eprintln!("WARNING: skipped {} query paths - no compatible signatures.",
                  skipped_paths);
    }
    if failed_paths > 0 {
        eprintln!("WARNING: {} signature paths failed to load. See error messages above.",
                  failed_paths);
    }

    Ok(())
}


//
// The python wrapper functions.
//

#[pyfunction]
fn do_manysearch(querylist_path: String,
                 siglist_path: String,
                 threshold: f64,
                 ksize: u8,
                 scaled: usize,
                 output_path: Option<String>,
) -> anyhow::Result<u8> {
    // if siglist_path is revindex, run mastiff_manysearch; otherwise run manysearch
    if is_revindex_database(siglist_path.as_ref()) {
        let template = build_template(ksize, scaled);
        match mastiff_manysearch(querylist_path, siglist_path, template, threshold, output_path) {
            Ok(_) => Ok(0),
            Err(e) => {
                eprintln!("Error: {e}");
                Ok(1)
            }
        }
    } else {
        match manysearch(querylist_path, siglist_path, threshold, ksize, scaled,
                     output_path) {
            Ok(_) => Ok(0),
            Err(e) => {
                eprintln!("Error: {e}");
                Ok(1)
            }
        }
    }
}

#[pyfunction]
fn do_countergather(query_filename: String,
                    siglist_path: String,
                    threshold_bp: usize,
                    ksize: u8,
                    scaled: usize,
                    output_path_prefetch: Option<String>,
                    output_path_gather: Option<String>,
) -> anyhow::Result<u8> {
    match countergather(query_filename, siglist_path, threshold_bp,
                        ksize, scaled,
                        output_path_prefetch,
                        output_path_gather) {
        Ok(_) => Ok(0),
        Err(e) => {
            eprintln!("Error: {e}");
            Ok(1)
        }
    }
}

#[pyfunction]
fn do_multigather(query_filenames: String,
                     siglist_path: String,
                     threshold_bp: usize,
                     ksize: u8,
                     scaled: usize,
                     output_path: Option<String>,
) -> anyhow::Result<u8> {
    // if a siglist path is a revindex, run mastiff_manygather. If not, run multigather
    if is_revindex_database(siglist_path.as_ref()) {
        let template = build_template(ksize, scaled);
        match mastiff_manygather(query_filenames, siglist_path, template, threshold_bp, output_path) {
            Ok(_) => Ok(0),
            Err(e) => {
                eprintln!("Error: {e}");
                Ok(1)
            }
        }
    } else {
        match multigather(query_filenames, siglist_path, threshold_bp, ksize, scaled) {
            Ok(_) => Ok(0),
            Err(e) => {
                eprintln!("Error: {e}");
                Ok(1)
            }
        }
    }
}

#[pyfunction]
fn set_global_thread_pool(num_threads: usize) -> PyResult<usize> {
    if std::panic::catch_unwind(||
        rayon::ThreadPoolBuilder::new().num_threads(num_threads).build_global()
    ).is_ok() {
        Ok(rayon::current_num_threads())
    } else {
        Err(PyErr::new::<pyo3::exceptions::PyRuntimeError, _>(
            "Could not set the number of threads. Global thread pool might already be initialized."))
    }
}

#[pyfunction]
fn do_index(siglist: String,
            ksize: u8,
            scaled: usize,
            output: String,
            save_paths: bool,
            colors: bool,
) -> anyhow::Result<u8>{
    // build template from ksize, scaled
    let template = build_template(ksize, scaled);
    match index(siglist, template, output,
                save_paths, colors) {
        Ok(_) => Ok(0),
        Err(e) => {
            eprintln!("Error: {e}");
            Ok(1)
            }
        }
    }

#[pyfunction]
fn do_check(index: String,
            quick: bool,
    ) -> anyhow::Result<u8>{
    match check(index, quick) {
        Ok(_) => Ok(0),
        Err(e) => {
            eprintln!("Error: {e}");
            Ok(1)
            }
        }
    }


#[pymodule]
fn pyo3_branchwater(_py: Python, m: &PyModule) -> PyResult<()> {
    m.add_function(wrap_pyfunction!(do_manysearch, m)?)?;
    m.add_function(wrap_pyfunction!(do_countergather, m)?)?;
    m.add_function(wrap_pyfunction!(do_multigather, m)?)?;
    m.add_function(wrap_pyfunction!(do_index, m)?)?;
    m.add_function(wrap_pyfunction!(do_check, m)?)?;
    m.add_function(wrap_pyfunction!(set_global_thread_pool, m)?)?;
    Ok(())
}<|MERGE_RESOLUTION|>--- conflicted
+++ resolved
@@ -4,7 +4,9 @@
 
 use rayon::prelude::*;
 
-use std::path::Path;
+use std::fs::File;
+use std::io::{BufRead, BufReader, BufWriter, Write};
+use std::path::{Path, PathBuf};
 
 use zip::read::ZipArchive;
 use tempfile::tempdir;
@@ -17,11 +19,16 @@
 
 use anyhow::Result;
 
+use log::{info, error};
+
 pub mod utils;
 pub mod manysearch;
 
 use utils::{prepare_query, PrefetchResult, write_prefetch,
-            load_sketchlist_filenames, load_sketches, load_sketches_above_threshold, consume_query_by_gather};
+            load_sketchlist_filenames, load_sketches,
+            load_sketches_above_threshold, consume_query_by_gather,
+            is_revindex_database, read_signatures_from_zip,
+            build_template};
 
 use manysearch::manysearch;
 
@@ -35,519 +42,8 @@
 use sourmash::index::revindex::{RevIndex};
 use sourmash::prelude::MinHashOps;
 use sourmash::prelude::FracMinHashOps;
-
-<<<<<<< HEAD
-=======
-/// Track a name/minhash.
-
-struct SmallSignature {
-    name: String,
-    md5sum: String,
-    minhash: KmerMinHash,
-}
-
-/// Structure to hold overlap information from comparisons.
-
-struct PrefetchResult {
-    name: String,
-    md5sum: String,
-    minhash: KmerMinHash,
-    overlap: u64,
-}
-
-impl Ord for PrefetchResult {
-    fn cmp(&self, other: &PrefetchResult) -> Ordering {
-        self.overlap.cmp(&other.overlap)
-    }
-}
-
-impl PartialOrd for PrefetchResult {
-    fn partial_cmp(&self, other: &Self) -> Option<Ordering> {
-        Some(self.cmp(other))
-    }
-}
-
-impl PartialEq for PrefetchResult {
-    fn eq(&self, other: &Self) -> bool {
-        self.overlap == other.overlap
-    }
-}
-
-impl Eq for PrefetchResult {}
-
-/// check to see if two KmerMinHash are compatible.
-///
-/// CTB note: despite the name, downsampling is not performed?
-/// Although it checks if they are compatible in one direction...
-
-fn check_compatible_downsample(
-    me: &KmerMinHash,
-    other: &KmerMinHash,
-) -> Result<(), sourmash::Error> {
-    /* // ignore num minhashes.
-    if self.num != other.num {
-        return Err(Error::MismatchNum {
-            n1: self.num,
-            n2: other.num,
-        }
-        .into());
-    }
-    */
-    use sourmash::Error;
-
-    if me.ksize() != other.ksize() {
-        return Err(Error::MismatchKSizes);
-    }
-    if me.hash_function() != other.hash_function() {
-        // TODO: fix this error
-        return Err(Error::MismatchDNAProt);
-    }
-    if me.max_hash() < other.max_hash() {
-        return Err(Error::MismatchScaled);
-    }
-    if me.seed() != other.seed() {
-        return Err(Error::MismatchSeed);
-    }
-    Ok(())
-}
-
-
-/// Given a vec of search Signatures, each containing one or more sketches,
-/// and a template Sketch, return a compatible (& now downsampled)
-/// Sketch from the search Signatures..
-///
-/// CTB note: this will return the first acceptable match, I think, ignoring
-/// all others.
-
-
-fn prepare_query(search_sigs: &[Signature], template: &Sketch) -> Option<SmallSignature> {
-
-    for search_sig in search_sigs.iter() {
-        // find exact match for template?
-        if let Some(Sketch::MinHash(mh)) = search_sig.select_sketch(template) {
-            return Some(SmallSignature {
-                name: search_sig.name(),
-                md5sum: mh.md5sum(),
-                minhash: mh.clone()
-            });
-        } else {
-            // no - try to find one that can be downsampled
-            if let Sketch::MinHash(template_mh) = template {
-                for sketch in search_sig.sketches() {
-                    if let Sketch::MinHash(ref_mh) = sketch {
-                        if check_compatible_downsample(&ref_mh, template_mh).is_ok() {
-                            let max_hash = max_hash_for_scaled(template_mh.scaled());
-                            let mh = ref_mh.downsample_max_hash(max_hash).unwrap();
-                            return Some(SmallSignature {
-                                name: search_sig.name(),
-                                md5sum: ref_mh.md5sum(), // original
-                                minhash: mh,             // downsampled
-                            });
-                        }
-                    }
-                }
-            }
-        }
-    }
-    None
-}
-
-/// Search many queries against a list of signatures.
-///
-/// Note: this function loads all _queries_ into memory, and iterates over
-/// database once.
-
-fn manysearch<P: AsRef<Path>>(
-    querylist: P,
-    siglist: P,
-    threshold: f64,
-    ksize: u8,
-    scaled: usize,
-    output: Option<P>,
-) -> Result<()> {
-    // construct a MinHash template for loading.
-    let max_hash = max_hash_for_scaled(scaled as u64);
-    let template_mh = KmerMinHash::builder()
-        .num(0u32)
-        .ksize(ksize as u32)
-        .max_hash(max_hash)
-        .build();
-    let template = Sketch::MinHash(template_mh);
-
-    // Read in list of query paths.
-    eprintln!("Reading list of queries from: '{}'", querylist.as_ref().display());
-
-    // Load all queries into memory at once.
-    let querylist_paths = load_sketchlist_filenames(&querylist)?;
-
-    let result = load_sketches(querylist_paths, &template)?;
-    let (queries, skipped_paths, failed_paths) = result;
-
-    eprintln!("Loaded {} query signatures", queries.len());
-    if failed_paths > 0 {
-        eprintln!("WARNING: {} signature paths failed to load. See error messages above.",
-                  failed_paths);
-    }
-    if skipped_paths > 0 {
-        eprintln!("WARNING: skipped {} paths - no compatible signatures.",
-                  skipped_paths);
-    }
-
-    if queries.is_empty() {
-        bail!("No query signatures loaded, exiting.");
-    }
-
-    // Load all _paths_, not signatures, into memory.
-    eprintln!("Reading search file paths from: '{}'", siglist.as_ref().display());
-
-    let search_sigs_paths = load_sketchlist_filenames(&siglist)?;
-    if search_sigs_paths.is_empty() {
-        bail!("No signatures to search loaded, exiting.");
-    }
-
-    eprintln!("Loaded {} sig paths to search.", search_sigs_paths.len());
-
-    // set up a multi-producer, single-consumer channel.
-    let (send, recv) = std::sync::mpsc::sync_channel(rayon::current_num_threads());
-
-    // & spawn a thread that is dedicated to printing to a buffered output
-    let out: Box<dyn Write + Send> = match output {
-        Some(path) => Box::new(BufWriter::new(File::create(path).unwrap())),
-        None => Box::new(std::io::stdout()),
-    };
-    let thrd = std::thread::spawn(move || {
-        let mut writer = BufWriter::new(out);
-        writeln!(&mut writer, "query_name,query_md5,match_name,match_md5,containment,max_containment,jaccard,intersect_hashes").unwrap();
-        for (query, query_md5, m, m_md5, cont, max_cont, jaccard, overlap) in recv.into_iter() {
-            writeln!(&mut writer, "\"{}\",{},\"{}\",{},{},{},{},{}",
-                     query, query_md5, m, m_md5, cont, max_cont, jaccard, overlap).ok();
-        }
-    });
-
-    //
-    // Main loop: iterate (in parallel) over all search signature paths,
-    // loading them individually and searching them. Stuff results into
-    // the writer thread above.
-    //
-
-    let processed_sigs = AtomicUsize::new(0);
-    let skipped_paths = AtomicUsize::new(0);
-    let failed_paths = AtomicUsize::new(0);
-
-    let send = search_sigs_paths
-        .par_iter()
-        .filter_map(|filename| {
-            let i = processed_sigs.fetch_add(1, atomic::Ordering::SeqCst);
-            if i % 1000 == 0 {
-                info!("Processed {} search sigs", i);
-            }
-
-            let mut results = vec![];
-
-            // load search signature from path:
-            if let Ok(search_sigs) = Signature::from_path(filename) {
-                if let Some(search_sm) = prepare_query(&search_sigs, &template) {
-                    // search for matches & save containment.
-                    for q in queries.iter() {
-                        let overlap = q.minhash.count_common(&search_sm.minhash, false).unwrap() as f64;
-                        let query_size = q.minhash.size() as f64;
-                        let target_size = search_sm.minhash.size() as f64;
-
-                        let containment_query_in_target = overlap / query_size;
-                        let containment_in_target = overlap / target_size;
-                        let max_containment = containment_query_in_target.max(containment_in_target);
-                        let jaccard = overlap / (target_size + query_size - overlap);
-
-                        if containment_query_in_target > threshold {
-                            results.push((q.name.clone(),
-                                          q.md5sum.clone(),
-                                          search_sm.name.clone(),
-                                          search_sm.md5sum.clone(),
-                                          containment_query_in_target,
-                                          max_containment,
-                                          jaccard,
-                                          overlap))
-                        }
-                    }
-                } else {
-                    eprintln!("WARNING: no compatible sketches in path '{}'",
-                              filename.display());
-                    let _ = skipped_paths.fetch_add(1, atomic::Ordering::SeqCst);
-                }
-            } else {
-                let _ = failed_paths.fetch_add(1, atomic::Ordering::SeqCst);
-                eprintln!("WARNING: could not load sketches from path '{}'",
-                          filename.display());
-            }
-
-            if results.is_empty() {
-                None
-            } else {
-                Some(results)
-            }
-        })
-        .flatten()
-        .try_for_each_with(send, |s, m| s.send(m));
-
-    // do some cleanup and error handling -
-    if let Err(e) = send {
-        error!("Unable to send internal data: {:?}", e);
-    }
-
-    if let Err(e) = thrd.join() {
-        error!("Unable to join internal thread: {:?}", e);
-    }
-
-    // done!
-    let i: usize = processed_sigs.fetch_max(0, atomic::Ordering::SeqCst);
-    eprintln!("DONE. Processed {} search sigs", i);
-
-    let skipped_paths = skipped_paths.load(atomic::Ordering::SeqCst);
-    let failed_paths = failed_paths.load(atomic::Ordering::SeqCst);
-
-    if skipped_paths > 0 {
-        eprintln!("WARNING: skipped {} paths - no compatible signatures.",
-                  skipped_paths);
-    }
-    if failed_paths > 0 {
-        eprintln!("WARNING: {} signature paths failed to load. See error messages above.",
-                  failed_paths);
-    }
-
-    Ok(())
-}
-
-/// Find sketches in 'sketchlist' that overlap with 'query' above
-/// specified threshold.
-
-fn prefetch(
-    query: &KmerMinHash,
-    sketchlist: BinaryHeap<PrefetchResult>,
-    threshold_hashes: u64,
-) -> BinaryHeap<PrefetchResult> {
-    sketchlist
-        .into_par_iter()
-        .filter_map(|result| {
-            let mut mm = None;
-            let searchsig = &result.minhash;
-            let overlap = searchsig.count_common(query, false);
-            if let Ok(overlap) = overlap {
-                if overlap >= threshold_hashes {
-                    let result = PrefetchResult {
-                        overlap,
-                        ..result
-                    };
-                    mm = Some(result);
-                }
-            }
-            mm
-        })
-        .collect()
-}
-
-/// Write list of prefetch matches.
-
-fn write_prefetch<P: AsRef<Path> + std::fmt::Debug + std::fmt::Display + Clone>(
-    query_label: String,
-    prefetch_output: Option<P>,
-    matchlist: &BinaryHeap<PrefetchResult>
-) -> Result<()> {
-    // Set up a writer for prefetch output
-    let prefetch_out: Box<dyn Write> = match prefetch_output {
-        Some(path) => Box::new(BufWriter::new(File::create(path).unwrap())),
-        None => Box::new(std::io::stdout()),
-    };
-    let mut writer = BufWriter::new(prefetch_out);
-    writeln!(&mut writer, "query_filename,match_name,match_md5,intersect_bp").ok();
-
-    for m in matchlist.iter() {
-        writeln!(&mut writer, "{},\"{}\",{},{}", query_label,
-                 m.name, m.md5sum, m.overlap).ok();
-    }
-
-    Ok(())
-}
-
-/// Load a list of filenames from a file. Exits on bad lines.
-
-fn load_sketchlist_filenames<P: AsRef<Path>>(sketchlist_filename: &P) ->
-    Result<Vec<PathBuf>>
-{
-    let sketchlist_file = BufReader::new(File::open(sketchlist_filename)?);
-
-    let mut sketchlist_filenames : Vec<PathBuf> = Vec::new();
-    for line in sketchlist_file.lines() {
-        let line = match line {
-            Ok(v) => v,
-            Err(_) => return {
-                let filename = sketchlist_filename.as_ref().display();
-                let msg = format!("invalid line in fromfile '{}'", filename);
-                Err(anyhow!(msg))
-            },
-        };
-
-        if !line.is_empty() {
-            let mut path = PathBuf::new();
-            path.push(line);
-            sketchlist_filenames.push(path);
-        }
-    }
-    Ok(sketchlist_filenames)
-}
-
-/// Load a collection of sketches from a file in parallel.
-
-fn load_sketches(sketchlist_paths: Vec<PathBuf>, template: &Sketch) ->
-    Result<(Vec<SmallSignature>, usize, usize)>
-{
-    let skipped_paths = AtomicUsize::new(0);
-    let failed_paths = AtomicUsize::new(0);
-
-    let sketchlist : Vec<SmallSignature> = sketchlist_paths
-        .par_iter()
-        .filter_map(|m| {
-            let mut sm = None;
-
-            let filename = m.display();
-
-            if let Ok(sigs) = Signature::from_path(m) {
-                sm = prepare_query(&sigs, template);
-                if sm.is_none() {
-                    // track number of paths that have no matching sigs
-                    let _i = skipped_paths.fetch_add(1, atomic::Ordering::SeqCst);
-                }
-            } else {
-                // failed to load from this path - print error & track.
-                eprintln!("WARNING: could not load sketches from path '{}'",
-                          filename);
-                let _i = failed_paths.fetch_add(1, atomic::Ordering::SeqCst);
-            }
-            sm
-        })
-        .collect();
-
-    let skipped_paths = skipped_paths.load(atomic::Ordering::SeqCst);
-    let failed_paths = failed_paths.load(atomic::Ordering::SeqCst);
-    Ok((sketchlist, skipped_paths, failed_paths))
-}
-
-/// Load a collection of sketches from a file, filtering to keep only
-/// those with a minimum overlap.
-
-fn load_sketches_above_threshold(
-    sketchlist_paths: Vec<PathBuf>,
-    template: &Sketch,
-    query: &KmerMinHash,
-    threshold_hashes: u64
-) ->
-    Result<(BinaryHeap<PrefetchResult>, usize, usize)>
-{
-    let skipped_paths = AtomicUsize::new(0);
-    let failed_paths = AtomicUsize::new(0);
-
-    let matchlist: BinaryHeap<PrefetchResult> = sketchlist_paths
-        .par_iter()
-        .filter_map(|m| {
-            let sigs = Signature::from_path(m);
-
-            match sigs {
-                Ok(sigs) => {
-                    let mut mm = None;
-
-                    if let Some(sm) = prepare_query(&sigs, template) {
-                        let mh = sm.minhash;
-                        if let Ok(overlap) = mh.count_common(query, false) {
-                            if overlap >= threshold_hashes {
-                                let result = PrefetchResult {
-                                    name: sm.name,
-                                    md5sum: sm.md5sum,
-                                    minhash: mh,
-                                    overlap,
-                                };
-                                mm = Some(result);
-                            }
-                        }
-                    } else {
-                        eprintln!("WARNING: no compatible sketches in path '{}'",
-                                  m.display());
-                        let _i = skipped_paths.fetch_add(1, atomic::Ordering::SeqCst);
-                    }
-                    mm
-                }
-                Err(err) => {
-                    eprintln!("Sketch loading error: {}", err);
-                    let _ = failed_paths.fetch_add(1, atomic::Ordering::SeqCst);
-                    eprintln!("WARNING: could not load sketches from path '{}'",
-                          m.display());
-                    None
-                }
-            }
-        })
-        .collect();
-
-    let skipped_paths = skipped_paths.load(atomic::Ordering::SeqCst);
-    let failed_paths = failed_paths.load(atomic::Ordering::SeqCst);
-
-    Ok((matchlist, skipped_paths, failed_paths))
-}
-
-/// Execute the gather algorithm, greedy min-set-cov, by iteratively
-/// removing matches in 'matchlist' from 'query'.
-
-fn consume_query_by_gather<P: AsRef<Path> + std::fmt::Debug + std::fmt::Display + Clone>(
-    mut query: KmerMinHash,
-    matchlist: BinaryHeap<PrefetchResult>,
-    threshold_hashes: u64,
-    gather_output: Option<P>,
-    query_label: String
-) -> Result<()> {
-    // Set up a writer for gather output
-    let gather_out: Box<dyn Write> = match gather_output {
-        Some(path) => Box::new(BufWriter::new(File::create(path).unwrap())),
-        None => Box::new(std::io::stdout()),
-    };
-    let mut writer = BufWriter::new(gather_out);
-    writeln!(&mut writer, "query_filename,rank,match_name,match_md5,intersect_bp").ok();
-
-    let mut matching_sketches = matchlist;
-    let mut rank = 0;
-
-    let mut last_hashes = query.size();
-    let mut last_matches = matching_sketches.len();
-
-    eprintln!("{} iter {}: start: query hashes={} matches={}", query_label, rank,
-            query.size(), matching_sketches.len());
-
-    while !matching_sketches.is_empty() {
-        let best_element = matching_sketches.peek().unwrap();
-
-        // remove!
-        query.remove_from(&best_element.minhash)?;
-
-        writeln!(&mut writer, "{},{},\"{}\",{},{}", query_label, rank,
-                 best_element.name, best_element.md5sum,
-                 best_element.overlap).ok();
-
-        // recalculate remaining overlaps between query and all sketches.
-        // note: this is parallelized.
-        matching_sketches = prefetch(&query, matching_sketches, threshold_hashes);
-        rank += 1;
-
-        let sub_hashes = last_hashes - query.size();
-        let sub_matches = last_matches - matching_sketches.len();
-
-        eprintln!("{} iter {}: remaining: query hashes={}(-{}) matches={}(-{})", query_label, rank,
-            query.size(), sub_hashes, matching_sketches.len(), sub_matches);
-
-        last_hashes = query.size();
-        last_matches = matching_sketches.len();
-
-    }
-    Ok(())
-}
-                           
-
->>>>>>> 08567446
+use sourmash::signature::SigsTrait;
+
 /// Run counter-gather with a query against a list of files.
 
 fn countergather<P: AsRef<Path> + std::fmt::Debug + std::fmt::Display + Clone>(
@@ -781,42 +277,6 @@
     Ok(())
 }
 
-// mastiff rocksdb functions
-
-fn build_template(ksize: u8, scaled: usize) -> Sketch {
-    let max_hash = max_hash_for_scaled(scaled as u64);
-    let template_mh = KmerMinHash::builder()
-        .num(0u32)
-        .ksize(ksize as u32)
-        .max_hash(max_hash)
-        .build();
-    Sketch::MinHash(template_mh)
-}
-
-fn read_signatures_from_zip<P: AsRef<Path>>(
-    zip_path: P,
-) -> Result<(Vec<PathBuf>, tempfile::TempDir), Box<dyn std::error::Error>> {
-    let mut signature_paths = Vec::new();
-    let temp_dir = tempdir()?;
-    let zip_file = File::open(&zip_path)?;
-    let mut zip_archive = ZipArchive::new(zip_file)?;
-
-    for i in 0..zip_archive.len() {
-        let mut file = zip_archive.by_index(i)?;
-        let mut sig = Vec::new();
-        file.read_to_end(&mut sig)?;
-
-        let file_name = Path::new(file.name()).file_name().unwrap().to_str().unwrap();
-        if file_name.ends_with(".sig") || file_name.ends_with(".sig.gz") {
-            let new_path = temp_dir.path().join(file_name);
-            let mut new_file = File::create(&new_path)?;
-            new_file.write_all(&sig)?;
-            signature_paths.push(new_path);
-        }
-    }
-    println!("wrote {} signatures to temp dir", signature_paths.len());
-    Ok((signature_paths, temp_dir))
-}
 
 fn index<P: AsRef<Path>>(
     siglist: P,
@@ -859,16 +319,6 @@
     Ok(())
 }
 
-fn is_revindex_database(path: &Path) -> bool {
-    // quick file check for Revindex database:
-    // is path a directory that contains a file named 'CURRENT'?
-    if path.is_dir() {
-        let current_file = path.join("CURRENT");
-        current_file.exists() && current_file.is_file()
-    } else {
-        false
-    }
-}
 
 fn check<P: AsRef<Path>>(index: P, quick: bool) -> Result<(), Box<dyn std::error::Error>> {
 
