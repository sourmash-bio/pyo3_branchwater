--- conflicted
+++ resolved
@@ -2,7 +2,6 @@
 use anyhow::Result;
 use camino::Utf8PathBuf as PathBuf;
 use rayon::prelude::*;
-<<<<<<< HEAD
 use sourmash::index::revindex::{RevIndex, RevIndexOps};
 use sourmash::prelude::*;
 use std::sync::atomic;
@@ -16,30 +15,6 @@
     queries_file: String,
     index: PathBuf,
     selection: &Selection,
-=======
-
-use sourmash::signature::Signature;
-use sourmash::sketch::Sketch;
-use std::path::Path;
-
-use sourmash::prelude::*;
-
-use sourmash::index::revindex::{RevIndex, RevIndexOps};
-
-use std::sync::atomic;
-use std::sync::atomic::AtomicUsize;
-
-use std::fs::File;
-use std::io::{BufWriter, Write};
-
-use crate::utils::{is_revindex_database, load_sigpaths_from_zip_or_pathlist, ReportType};
-
-pub fn mastiff_manygather<P: AsRef<Path>>(
-    queries_file: P,
-    index: P,
-    template: Sketch,
-    selection: Selection,
->>>>>>> 9da289e8
     threshold_bp: usize,
     output: Option<String>,
     allow_failed_sigpaths: bool,
@@ -48,11 +23,7 @@
         bail!("'{}' is not a valid RevIndex database", index);
     }
     // Open database once
-<<<<<<< HEAD
     let db = RevIndex::open(index, true)?;
-=======
-    let db = RevIndex::open(index.as_ref(), true)?;
->>>>>>> 9da289e8
     println!("Loaded DB");
 
     let query_collection = load_collection(
@@ -81,7 +52,6 @@
 
     let send = query_collection
         .par_iter()
-<<<<<<< HEAD
         .filter_map(|(_idx, record)| {
             let threshold = threshold_bp / selection.scaled()? as usize;
 
@@ -113,66 +83,8 @@
                                     f_match_query: match_.f_match(),
                                     intersect_bp: match_.intersect_bp(),
                                 });
-=======
-        .filter_map(|filename| {
-            let threshold = threshold_bp / selection.scaled()? as usize;
-
-            match Signature::from_path(filename) {
-                Ok(mut signatures) if !signatures.is_empty() => {
-                    match signatures.swap_remove(0).select(&selection) {
-                        Ok(query_sig) => {
-                            let mut results = vec![];
-                            let mut found_compatible_sketch = false;
-                            for sketch in query_sig.iter() {
-                                if let Sketch::MinHash(query) = sketch {
-                                    found_compatible_sketch = true;
-                                    // Gather!
-                                    let (counter, query_colors, hash_to_color) =
-                                        db.prepare_gather_counters(&query);
-
-                                    let matches = db.gather(
-                                        counter,
-                                        query_colors,
-                                        hash_to_color,
-                                        threshold,
-                                        &query,
-                                        Some(selection.clone()),
-                                    );
-                                    // extract results
-                                    if let Ok(matches) = matches {
-                                        for match_ in &matches {
-                                            results.push((
-                                                query_sig.name().clone(),
-                                                query.md5sum().clone(),
-                                                match_.name().clone(),
-                                                match_.md5().clone(),
-                                                match_.f_match(), // f_match_query
-                                                match_.intersect_bp(),
-                                            )); // intersect_bp
-                                        }
-                                    } else {
-                                        eprintln!("Error gathering matches: {:?}", matches.err());
-                                    }
-                                }
-                            }
-                            if !found_compatible_sketch {
-                                if !queryfile_name.ends_with(".zip") {
-                                    eprintln!(
-                                        "WARNING: no compatible sketches in path '{}'",
-                                        filename.display()
-                                    );
-                                }
-                                let _ = skipped_paths.fetch_add(1, atomic::Ordering::SeqCst);
-                            }
-
-                            if results.is_empty() {
-                                None
-                            } else {
-                                Some(results)
->>>>>>> 9da289e8
                             }
                         }
-<<<<<<< HEAD
                     } else {
                         eprintln!(
                             "WARNING: no compatible sketches in path '{}'",
@@ -190,27 +102,6 @@
                 Err(err) => {
                     eprintln!("Error loading sketch: {}", err);
                     let _ = failed_paths.fetch_add(1, atomic::Ordering::SeqCst);
-=======
-                        Err(err) => {
-                            eprintln!("Error selecting sketches: {}", err);
-                            let _ = failed_paths.fetch_add(1, atomic::Ordering::SeqCst);
-                            None
-                        }
-                    }
-                }
-                Ok(_) => {
-                    eprintln!("No signatures found in '{}'", filename.display());
-                    let _ = failed_paths.fetch_add(1, atomic::Ordering::SeqCst);
-                    None
-                }
-                Err(err) => {
-                    eprintln!(
-                        "WARNING: could not load sketches from path '{}': {}",
-                        filename.display(),
-                        err
-                    );
-                    let _ = failed_paths.fetch_add(1, atomic::Ordering::SeqCst);
->>>>>>> 9da289e8
                     None
                 }
             }
