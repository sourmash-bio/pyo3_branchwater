--- conflicted
+++ resolved
@@ -165,14 +165,10 @@
 
     let send_result = fileinfo
         .par_iter()
-<<<<<<< HEAD
-        .filter_map(|(name, filenames, moltype)| {
-=======
         .filter_map(|fastadata| {
             let name = &fastadata.name;
             let filenames = &fastadata.paths;
             let moltype = &fastadata.input_type;
->>>>>>> 8b553ad2
             let mut allsigs = Vec::new();
             // build sig templates for these sketches from params, check if there are sigs to build
             let sig_templates = build_siginfo(&params_vec, moltype);
