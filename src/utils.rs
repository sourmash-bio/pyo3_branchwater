/// Utility functions for sourmash_plugin_branchwater.
use rayon::prelude::*;
use sourmash::encodings::HashFunctions;
use sourmash::selection::Select;

use anyhow::{anyhow, Context, Result};
use camino::Utf8Path as Path;
use camino::Utf8PathBuf as PathBuf;
use csv::Writer;
use glob::glob;
use serde::{Deserialize, Serialize};
use std::cmp::{Ordering, PartialOrd};
use std::collections::BinaryHeap;
use std::fs::{create_dir_all, File};
use std::io::{BufRead, BufReader, BufWriter, Write};
use std::panic;
use std::sync::atomic;
use std::sync::atomic::{AtomicBool, AtomicUsize};
use std::sync::mpsc::{SendError, SyncSender};
use std::sync::Arc;

use sourmash::collection::Collection;
use sourmash::manifest::{Manifest, Record};
use sourmash::selection::Selection;
use sourmash::signature::{Signature, SigsTrait};
use sourmash::sketch::minhash::KmerMinHash;
use sourmash::storage::{FSStorage, InnerStorage, SigStore};
<<<<<<< HEAD
=======
use std::collections::{HashMap, HashSet};
/// Track a name/minhash.
>>>>>>> e6776cb9

pub struct ThreadManager<T: Send + 'static> {
    pub sender: Option<SyncSender<T>>,
    pub writer_thread: Option<std::thread::JoinHandle<Result<()>>>,
    pub interrupted: Arc<AtomicBool>,
}

impl<T: Send + 'static> ThreadManager<T> {
    pub fn new(sender: SyncSender<T>, writer_thread: std::thread::JoinHandle<Result<()>>) -> Self {
        let interrupted = Arc::new(AtomicBool::new(false));
        let interrupted_clone = interrupted.clone();

        // Set up Ctrl-C handling
        if std::env::var("PYTEST_RUNNING").is_err() {
            // Only register the Ctrl-C handler if not running with pytest
            ctrlc::set_handler(move || {
                println!("Ctrl-C received, signaling shutdown...");
                interrupted_clone.store(true, atomic::Ordering::SeqCst);
                // Any additional shutdown logic can go here
            })
            .expect("Error setting Ctrl-C handler");
        }

        ThreadManager {
            sender: Some(sender),
            writer_thread: Some(writer_thread),
            interrupted,
        }
    }

    pub fn send(&self, result: T) -> Result<(), SendError<T>> {
        if let Some(ref sender) = self.sender {
            sender.send(result)
        } else {
            Err(SendError(result)) // send custom error instead?
        }
    }

    pub fn perform_cleanup(&mut self) {
        if let Some(sender) = self.sender.take() {
            drop(sender); // Close the channel
        }

        if let Some(thread) = self.writer_thread.take() {
            match thread.join() {
                Ok(_) => {}
                Err(e) => eprintln!("Error joining CSV writer thread: {:?}", e),
            }
        }
    }
}

/// Track a name/minhash.
pub struct SmallSignature {
    pub location: String,
    pub name: String,
    pub md5sum: String,
    pub minhash: KmerMinHash,
}
/// Structure to hold overlap information from comparisons.

pub struct PrefetchResult {
    pub name: String,
    pub md5sum: String,
    pub minhash: KmerMinHash,
    pub overlap: u64,
}

impl Ord for PrefetchResult {
    fn cmp(&self, other: &PrefetchResult) -> Ordering {
        self.overlap.cmp(&other.overlap)
    }
}

impl PartialOrd for PrefetchResult {
    fn partial_cmp(&self, other: &Self) -> Option<Ordering> {
        Some(self.cmp(other))
    }
}

impl PartialEq for PrefetchResult {
    fn eq(&self, other: &Self) -> bool {
        self.overlap == other.overlap
    }
}

impl Eq for PrefetchResult {}

/// Find sketches in 'sketchlist' that overlap with 'query' above
/// specified threshold.

pub fn prefetch(
    query_mh: &KmerMinHash,
    sketchlist: BinaryHeap<PrefetchResult>,
    threshold_hashes: u64,
) -> BinaryHeap<PrefetchResult> {
    sketchlist
        .into_par_iter()
        .filter_map(|result| {
            let mut mm = None;
            let searchsig = &result.minhash;
            // downsample within count_common
            let overlap = searchsig.count_common(query_mh, true);
            if let Ok(overlap) = overlap {
                if overlap >= threshold_hashes {
                    let result = PrefetchResult { overlap, ..result };
                    mm = Some(result);
                }
            }
            mm
        })
        .collect()
}

/// Write list of prefetch matches.
pub fn write_prefetch(
    query: &SigStore,
    prefetch_output: Option<String>,
    matchlist: &BinaryHeap<PrefetchResult>,
) -> Result<(), Box<dyn std::error::Error>> {
    // Define the writer to stdout by default
    let mut writer: Box<dyn Write> = Box::new(std::io::stdout());

    if let Some(output_path) = &prefetch_output {
        // Account for potential missing dir in output path
        let directory_path = Path::new(output_path).parent();

        // If a directory path exists in the filename, create it if it doesn't already exist
        if let Some(dir) = directory_path {
            create_dir_all(dir)?;
        }

        let file = File::create(output_path)?;
        writer = Box::new(BufWriter::new(file));
    }

    writeln!(
        &mut writer,
        "query_filename,query_name,query_md5,match_name,match_md5,intersect_bp"
    )
    .ok();

    for m in matchlist.iter() {
        writeln!(
            &mut writer,
            "{},\"{}\",{},\"{}\",{},{}",
            query.filename(),
            query.name(),
            query.md5sum(),
            m.name,
            m.md5sum,
            m.overlap
        )
        .ok();
    }

    Ok(())
}

pub struct FastaData {
    pub name: String,
    pub paths: Vec<PathBuf>,
    pub input_type: String, // to do - this could use moltype enum?
}

enum CSVType {
    Assembly,
    Reads,
    Prefix,
    Unknown,
}

fn detect_csv_type(headers: &csv::StringRecord) -> CSVType {
    if headers.len() == 3
        && headers.get(0).unwrap() == "name"
        && headers.get(1).unwrap() == "genome_filename"
        && headers.get(2).unwrap() == "protein_filename"
    {
        CSVType::Assembly
    } else if headers.len() == 3
        && headers.get(0).unwrap() == "name"
        && headers.get(1).unwrap() == "read1"
        && headers.get(2).unwrap() == "read2"
    {
        CSVType::Reads
    } else if headers.len() == 4
        && headers.get(0).unwrap() == "name"
        && headers.get(1).unwrap() == "input_moltype"
        && headers.get(2).unwrap() == "prefix"
        && headers.get(3).unwrap() == "exclude"
    {
        CSVType::Prefix
    } else {
        CSVType::Unknown
    }
}

pub fn load_fasta_fromfile(
    sketchlist_filename: String,
    force: bool,
) -> Result<(Vec<FastaData>, usize)> {
    let mut rdr = csv::Reader::from_path(sketchlist_filename)?;

    // Check for right header
    let headers = rdr.headers()?;

    match detect_csv_type(headers) {
        CSVType::Assembly => process_assembly_csv(rdr),
        CSVType::Reads => process_reads_csv(rdr),
        CSVType::Prefix => process_prefix_csv(rdr, force),
        CSVType::Unknown => Err(anyhow!(
            "Invalid header. Expected 'name,genome_filename,protein_filename', 'name,read1,read2', or 'name,input_moltype,prefix,exclude', but got '{}'",
            headers.iter().collect::<Vec<_>>().join(",")
        )),
    }
}

fn process_assembly_csv(mut rdr: csv::Reader<std::fs::File>) -> Result<(Vec<FastaData>, usize)> {
    let mut results = Vec::new();

    let mut row_count = 0;
    let mut genome_count = 0;
    let mut protein_count = 0;
    // Create a HashSet to keep track of processed rows.
    let mut processed_rows = std::collections::HashSet::new();
    let mut duplicate_count = 0;

    for result in rdr.records() {
        let record = result?;

        // Skip duplicated rows
        let row_string = record.iter().collect::<Vec<_>>().join(",");
        if processed_rows.contains(&row_string) {
            duplicate_count += 1;
            continue;
        }
        processed_rows.insert(row_string.clone());
        row_count += 1;
        let name = record
            .get(0)
            .ok_or_else(|| anyhow!("Missing 'name' field"))?
            .to_string();

        // Handle optional genome_filename
        if let Some(genome_filename) = record.get(1) {
            if !genome_filename.is_empty() {
                results.push(FastaData {
                    name: name.clone(),
                    paths: vec![PathBuf::from(genome_filename)],
                    input_type: "dna".to_string(),
                });
                genome_count += 1;
            }
        }
        // Handle optional protein_filename
        if let Some(protein_filename) = record.get(2) {
            if !protein_filename.is_empty() {
                results.push(FastaData {
                    name: name.clone(),
                    paths: vec![PathBuf::from(protein_filename)],
                    input_type: "protein".to_string(),
                });
                protein_count += 1;
            }
        }
    }
    // Print warning if there were duplicated rows.
    if duplicate_count > 0 {
        println!("Warning: {} duplicated rows were skipped.", duplicate_count);
    }
    println!(
        "Loaded {} rows in total ({} genome and {} protein files)",
        row_count, genome_count, protein_count
    );
    let n_fastas = genome_count + protein_count;
    Ok((results, n_fastas))
}

fn process_reads_csv(mut rdr: csv::Reader<std::fs::File>) -> Result<(Vec<FastaData>, usize)> {
    let mut results = Vec::new();
    let mut processed_rows = std::collections::HashSet::new();
    let mut read1_count = 0;
    let mut read2_count = 0;
    let mut duplicate_count = 0;

    for result in rdr.records() {
        let record = result?;
        let row_string = record.iter().collect::<Vec<_>>().join(",");
        if processed_rows.contains(&row_string) {
            duplicate_count += 1;
            continue;
        }
        processed_rows.insert(row_string.clone());

        let name = record
            .get(0)
            .ok_or_else(|| anyhow!("Missing 'name' field"))?
            .to_string();
        let read1 = record
            .get(1)
            .ok_or_else(|| anyhow!("Missing 'read1' field"))?;
        read1_count += 1;
        let mut paths = vec![PathBuf::from(read1)];
        // allow missing read2
        let read2 = record
            .get(2)
            .and_then(|r2| if r2.is_empty() { None } else { Some(r2) });
        if let Some(r2) = read2 {
            paths.push(PathBuf::from(r2));
            read2_count += 1;
        }
        results.push(FastaData {
            name: name.clone(),
            paths,
            input_type: "dna".to_string(),
        });
    }

    println!("Found 'reads' CSV, assuming all files are DNA.");
    println!(
        "Loaded {} rows in total ({} with read1 and {} with read2), {} duplicates skipped.",
        processed_rows.len(),
        read1_count,
        read2_count,
        duplicate_count
    );

    let n_fastas = read1_count + read2_count;

    Ok((results, n_fastas))
}

fn process_prefix_csv(
    mut rdr: csv::Reader<std::fs::File>,
    force: bool,
) -> Result<(Vec<FastaData>, usize)> {
    let mut results = Vec::new();
    let mut dna_count = 0;
    let mut protein_count = 0;
    let mut processed_rows = HashSet::new();
    let mut duplicate_count = 0;
    let mut all_paths = HashSet::new(); // track FASTA in use
    let mut duplicate_paths_count = HashMap::new();

    for result in rdr.records() {
        let record = result?;
        let row_string = record.iter().collect::<Vec<_>>().join(",");
        if processed_rows.contains(&row_string) {
            duplicate_count += 1;
            continue;
        }
        processed_rows.insert(row_string.clone());

        let name = record
            .get(0)
            .ok_or_else(|| anyhow!("Missing 'name' field"))?
            .to_string();

        let moltype = record
            .get(1)
            .ok_or_else(|| anyhow!("Missing 'input_moltype' field"))?
            .to_string();

        // Validate moltype
        match moltype.as_str() {
            "protein" | "dna" | "DNA" => (),
            _ => return Err(anyhow!("Invalid 'input_moltype' field value: {}", moltype)),
        }

        // For both prefix and exclude, automatically append wildcard for expected "prefix" matching
        let prefix = record
            .get(2)
            .ok_or_else(|| anyhow!("Missing 'prefix' field"))?
            .to_string()
            + "*";

        // optional exclude pattern
        let exclude = record.get(3).map(|s| s.to_string() + "*");

        // Use glob to find and collect all paths that match the prefix
        let included_paths = glob(&prefix)
            .expect("Failed to read glob pattern for included paths")
            .filter_map(Result::ok)
            .map(|path| PathBuf::from(path.to_str().expect("Path is not valid UTF-8")))
            .collect::<HashSet<PathBuf>>();

        // Use glob to find and collect all paths that match the exclude_prefix, if any
        let excluded_paths = if let Some(ref exclude_pattern) = exclude {
            glob(exclude_pattern)
                .expect("Failed to read glob pattern for excluded paths")
                .filter_map(Result::ok)
                .map(|path| PathBuf::from(path.to_str().expect("Path is not valid UTF-8")))
                .collect::<HashSet<PathBuf>>()
        } else {
            HashSet::new()
        };

        // Exclude the excluded_paths from included_paths
        let filtered_paths: Vec<PathBuf> = included_paths
            .difference(&excluded_paths)
            .cloned()
            .collect();

        // Track duplicates among filtered paths
        for path in &filtered_paths {
            if !all_paths.insert(path.clone()) {
                *duplicate_paths_count.entry(path.clone()).or_insert(0) += 1;
            }
        }

        if !filtered_paths.is_empty() {
            match moltype.as_str() {
                "dna" | "DNA" => dna_count += filtered_paths.len(),
                "protein" => protein_count += filtered_paths.len(),
                _ => {} // should not get here b/c validated earlier
            }
            results.push(FastaData {
                name: name.clone(),
                paths: filtered_paths.to_vec(),
                input_type: moltype.clone(),
            });
        }
    }

    let total_duplicate_paths: usize = duplicate_paths_count.values().sum();

    println!("Found 'prefix' CSV. Using 'glob' to find files based on 'prefix' column.");
    if total_duplicate_paths > 0 {
        eprintln!("Found identical FASTA paths in more than one row!");
        eprintln!("Duplicated paths:");
        for path in duplicate_paths_count.keys() {
            eprintln!("{:?}", path);
        }
        if !force {
            return Err(anyhow!(
                "Duplicated FASTA files found. Please use --force to bypass this check."
            ));
        } else {
            eprintln!("--force is set. Continuing...")
        }
    }
    println!(
        "Loaded {} rows in total ({} DNA FASTA and {} protein FASTA), {} duplicate rows skipped.",
        processed_rows.len(),
        dna_count,
        protein_count,
        duplicate_count,
    );

    let n_fastas = dna_count + protein_count;

    Ok((results, n_fastas))
}

// Load all compatible minhashes from a collection into memory
// also store sig name and md5 alongside, as we usually need those
pub fn load_sketches(
    collection: Collection,
    selection: &Selection,
    report_type: ReportType,
) -> Result<Vec<SmallSignature>> {
    let mut sketchinfo: Vec<SmallSignature> = Vec::new();
    for (_idx, record) in collection.iter() {
        if let Ok(sig) = collection.sig_from_record(record) {
            if let Some(minhash) = sig.clone().select(selection)?.minhash().cloned() {
                sketchinfo.push(SmallSignature {
                    location: record.internal_location().to_string(),
                    name: sig.name(),
                    md5sum: sig.md5sum(),
                    minhash,
                })
            }
        } else {
            bail!(
                "Error: Failed to load {} record: {}",
                report_type,
                record.name()
            );
        }
    }
    Ok(sketchinfo)
}

/// Load a collection of sketches from a file, filtering to keep only
/// those with a minimum overlap.

pub fn load_sketches_above_threshold(
    against_collection: Collection,
    query: &KmerMinHash,
    threshold_hashes: u64,
) -> Result<(BinaryHeap<PrefetchResult>, usize, usize)> {
    let skipped_paths = AtomicUsize::new(0);
    let failed_paths = AtomicUsize::new(0);

    let matchlist: BinaryHeap<PrefetchResult> = against_collection
        .par_iter()
        .filter_map(|(_idx, against_record)| {
            let mut results = Vec::new();
            // Load against into memory
            if let Ok(against_sig) = against_collection.sig_from_record(against_record) {
                if let Some(against_mh) = against_sig.minhash() {
                    // if let Some(against_mh) = against_sig.select(&selection).unwrap().minhash() { // downsample via select
                    // currently downsampling here to avoid changing md5sum
                    if let Ok(overlap) = against_mh.count_common(query, true) {
                        //downsample via count_common
                        if overlap >= threshold_hashes {
                            let result = PrefetchResult {
                                name: against_record.name().to_string(),
                                md5sum: against_mh.md5sum(),
                                minhash: against_mh.clone(),
                                overlap,
                            };
                            results.push(result);
                        }
                    }
                } else {
                    eprintln!(
                        "WARNING: no compatible sketches in path '{}'",
                        against_sig.filename()
                    );
                    let _i = skipped_paths.fetch_add(1, atomic::Ordering::SeqCst);
                }
            } else {
                // this shouldn't happen here anymore -- likely would happen at load_collection
                eprintln!(
                    "WARNING: could not load sketches for record '{}'",
                    against_record.internal_location()
                );
                let _i = skipped_paths.fetch_add(1, atomic::Ordering::SeqCst);
            }
            if results.is_empty() {
                None
            } else {
                Some(results)
            }
        })
        .flatten()
        .collect();

    let skipped_paths = skipped_paths.load(atomic::Ordering::SeqCst);
    let failed_paths = failed_paths.load(atomic::Ordering::SeqCst);

    Ok((matchlist, skipped_paths, failed_paths))
}

pub enum ReportType {
    Query,
    Against,
    General,
}

impl std::fmt::Display for ReportType {
    fn fmt(&self, f: &mut std::fmt::Formatter) -> std::fmt::Result {
        let description = match self {
            ReportType::Query => "query",
            ReportType::Against => "search",
            ReportType::General => "signature",
        };
        write!(f, "{}", description)
    }
}

pub fn collection_from_zipfile(sigpath: &Path, report_type: &ReportType) -> Result<Collection> {
    match Collection::from_zipfile(sigpath) {
        Ok(collection) => Ok(collection),
        Err(_) => bail!("failed to load {} zipfile: '{}'", report_type, sigpath),
    }
}

fn collection_from_manifest(
    sigpath: &Path,
    report_type: &ReportType,
) -> Result<Collection, anyhow::Error> {
    let file = File::open(sigpath)
        .with_context(|| format!("Failed to open {} file: '{}'", report_type, sigpath))?;

    let reader = BufReader::new(file);
    let manifest = Manifest::from_reader(reader).with_context(|| {
        format!(
            "Failed to read {} manifest from: '{}'",
            report_type, sigpath
        )
    })?;

    if manifest.is_empty() {
        // If the manifest is empty, return an error constructed with the anyhow! macro
        Err(anyhow!("could not read as manifest: '{}'", sigpath))
    } else {
        // If the manifest is not empty, proceed to create and return the Collection
        Ok(Collection::new(
            manifest,
            InnerStorage::new(
                FSStorage::builder()
                    .fullpath("".into())
                    .subdir("".into())
                    .build(),
            ),
        ))
    }
}

fn collection_from_pathlist(
    sigpath: &Path,
    report_type: &ReportType,
) -> Result<(Collection, usize), anyhow::Error> {
    let file = File::open(sigpath).with_context(|| {
        format!(
            "Failed to open {} pathlist file: '{}'",
            report_type, sigpath
        )
    })?;
    let reader = BufReader::new(file);

    // load list of paths
    let lines: Vec<_> = reader
        .lines()
        .filter_map(|line| match line {
            Ok(path) => Some(path),
            Err(_err) => None,
        })
        .collect();

    // load sketches from paths in parallel.
    let n_failed = AtomicUsize::new(0);
    let records: Vec<Record> = lines
        .par_iter()
        .filter_map(|path| match Signature::from_path(path) {
            Ok(signatures) => {
                let recs: Vec<Record> = signatures
                    .into_iter()
                    .flat_map(|v| Record::from_sig(&v, path))
                    .collect();
                Some(recs)
            }
            Err(err) => {
                eprintln!("Sketch loading error: {}", err);
                eprintln!("WARNING: could not load sketches from path '{}'", path);
                let _ = n_failed.fetch_add(1, atomic::Ordering::SeqCst);
                None
            }
        })
        .flatten()
        .collect();

    if records.is_empty() {
        eprintln!(
            "No valid signatures found in {} pathlist '{}'",
            report_type, sigpath
        );
    }

    let manifest: Manifest = records.into();
    let collection = Collection::new(
        manifest,
        InnerStorage::new(
            FSStorage::builder()
                .fullpath("".into())
                .subdir("".into())
                .build(),
        ),
    );
    let n_failed = n_failed.load(atomic::Ordering::SeqCst);

    Ok((collection, n_failed))
}

fn collection_from_signature(sigpath: &Path, report_type: &ReportType) -> Result<Collection> {
    let signatures = Signature::from_path(sigpath).with_context(|| {
        format!(
            "Failed to load {} signatures from: '{}'",
            report_type, sigpath
        )
    })?;

    Collection::from_sigs(signatures).with_context(|| {
        format!(
            "Loaded {} signatures but failed to load as collection: '{}'",
            report_type, sigpath
        )
    })
}

pub fn load_collection(
    siglist: &String,
    selection: &Selection,
    report_type: ReportType,
    allow_failed: bool,
) -> Result<Collection> {
    let sigpath = PathBuf::from(siglist);

    if !sigpath.exists() {
        bail!("No such file or directory: '{}'", &sigpath);
    }

    // disallow rocksdb input here
    if is_revindex_database(&sigpath) {
        bail!("Cannot load {} signatures from a 'rocksdb' database. Please use sig, zip, or pathlist.", report_type);
    }

    eprintln!("Reading {}(s) from: '{}'", report_type, &siglist);
    let mut last_error = None;

    let collection = if sigpath.extension().map_or(false, |ext| ext == "zip") {
        match collection_from_zipfile(&sigpath, &report_type) {
            Ok(coll) => Some((coll, 0)),
            Err(e) => {
                last_error = Some(e);
                None
            }
        }
    } else {
        None
    };

    let collection =
        collection.or_else(|| match collection_from_manifest(&sigpath, &report_type) {
            Ok(coll) => Some((coll, 0)),
            Err(e) => {
                last_error = Some(e);
                None
            }
        });

    let collection =
        collection.or_else(|| match collection_from_signature(&sigpath, &report_type) {
            Ok(coll) => Some((coll, 0)),
            Err(e) => {
                last_error = Some(e);
                None
            }
        });

    let collection =
        collection.or_else(|| match collection_from_pathlist(&sigpath, &report_type) {
            Ok((coll, n_failed)) => Some((coll, n_failed)),
            Err(e) => {
                last_error = Some(e);
                None
            }
        });

    match collection {
        Some((coll, n_failed)) => {
            let n_total = coll.len();
            let selected = coll.select(selection)?;
            let n_skipped = n_total - selected.len();
            report_on_collection_loading(
                &selected,
                n_skipped,
                n_failed,
                report_type,
                allow_failed,
            )?;
            Ok(selected)
        }
        None => {
            if let Some(e) = last_error {
                Err(e)
            } else {
                // Should never get here
                Err(anyhow!(
                    "Unable to load the collection for an unknown reason."
                ))
            }
        }
    }
}

/// Uses the output of collection loading function to report the
/// total number of sketches loaded, as well as the number of files,
/// if any, that failed to load or contained no compatible sketches.
/// If no sketches were loaded, bail.
///
/// # Arguments
///
/// * `sketchlist` - A slice of loaded `SmallSignature` sketches.
/// * `skipped_paths` - # paths that contained no compatible sketches.
/// * `failed_paths` - # paths that failed to load.
/// * `report_type` - ReportType Enum (Query or Against). Used to specify
///                   which sketch input this information pertains to.
///
/// # Returns
///
/// Returns `Ok(())` if at least one signature was successfully loaded.
/// Returns an error if no signatures were loaded.
///
/// # Errors
///
/// Returns an error if:
/// * No signatures were successfully loaded.
pub fn report_on_collection_loading(
    collection: &Collection,
    skipped_paths: usize,
    failed_paths: usize,
    report_type: ReportType,
    allow_failed: bool,
) -> Result<()> {
    if failed_paths > 0 {
        eprintln!(
            "WARNING: {} {} paths failed to load. See error messages above.",
            failed_paths, report_type
        );
        if !allow_failed {
            bail! {"Signatures failed to load. Exiting."}
        }
    }
    if skipped_paths > 0 {
        eprintln!(
            "WARNING: skipped {} {} paths - no compatible signatures.",
            skipped_paths, report_type
        );
    }

    // Validate sketches
    if collection.is_empty() {
        eprintln!("No {} signatures loaded, exiting.", report_type);
        return Ok(());
    }
    eprintln!("Loaded {} {} signature(s)", collection.len(), report_type);
    Ok(())
}

/// Execute the gather algorithm, greedy min-set-cov, by iteratively
/// removing matches in 'matchlist' from 'query'.

pub fn consume_query_by_gather(
    query: SigStore,
    matchlist: BinaryHeap<PrefetchResult>,
    threshold_hashes: u64,
    gather_output: Option<String>,
) -> Result<()> {
    // Define the writer to stdout by default
    let mut writer: Box<dyn Write> = Box::new(std::io::stdout());

    if let Some(output_path) = &gather_output {
        // Account for potential missing dir in output path
        let directory_path = Path::new(output_path).parent();

        // If a directory path exists in the filename, create it if it doesn't already exist
        if let Some(dir) = directory_path {
            create_dir_all(dir)?;
        }

        let file = File::create(output_path)?;
        writer = Box::new(BufWriter::new(file));
    }
    writeln!(
        &mut writer,
        "query_filename,rank,query_name,query_md5,match_name,match_md5,intersect_bp"
    )
    .ok();

    let mut matching_sketches = matchlist;
    let mut rank = 0;

    let mut last_matches = matching_sketches.len();

    // let location = query.location;
    let location = query.filename(); // this is different (original fasta filename) than query.location was (sig name)!!

    let orig_query_mh = query.minhash().unwrap();
    let mut query_mh = orig_query_mh.clone();
    let mut last_hashes = orig_query_mh.size();

    eprintln!(
        "{} iter {}: start: query hashes={} matches={}",
        location,
        rank,
        orig_query_mh.size(),
        matching_sketches.len()
    );

    while !matching_sketches.is_empty() {
        let best_element = matching_sketches.peek().unwrap();

        // remove!
        query_mh.remove_from(&best_element.minhash)?;

        writeln!(
            &mut writer,
            "{},{},\"{}\",{},\"{}\",{},{}",
            location,
            rank,
            query.name(),
            query.md5sum(),
            best_element.name,
            best_element.md5sum,
            best_element.overlap
        )
        .ok();

        // recalculate remaining overlaps between query and all sketches.
        // note: this is parallelized.
        matching_sketches = prefetch(&query_mh, matching_sketches, threshold_hashes);
        rank += 1;

        let sub_hashes = last_hashes - query_mh.size();
        let sub_matches = last_matches - matching_sketches.len();

        eprintln!(
            "{} iter {}: remaining: query hashes={}(-{}) matches={}(-{})",
            location,
            rank,
            query_mh.size(),
            sub_hashes,
            matching_sketches.len(),
            sub_matches
        );

        last_hashes = query_mh.size();
        last_matches = matching_sketches.len();
    }
    Ok(())
}

pub fn build_selection(ksize: u8, scaled: usize, moltype: &str) -> Selection {
    let hash_function = match moltype {
        "dna" => HashFunctions::Murmur64Dna,
        "protein" => HashFunctions::Murmur64Protein,
        "dayhoff" => HashFunctions::Murmur64Dayhoff,
        "hp" => HashFunctions::Murmur64Hp,
        _ => panic!("Unknown molecule type: {}", moltype),
    };
    // let hash_function = HashFunctions::try_from(moltype)
    //     .map_err(|_| panic!("Unknown molecule type: {}", moltype))
    //     .unwrap();

    Selection::builder()
        .ksize(ksize.into())
        .scaled(scaled as u32)
        .moltype(hash_function)
        .build()
}

pub fn is_revindex_database(path: &camino::Utf8PathBuf) -> bool {
    // quick file check for Revindex database:
    // is path a directory that contains a file named 'CURRENT'?
    if path.is_dir() {
        let current_file = path.join("CURRENT");
        current_file.exists() && current_file.is_file()
    } else {
        false
    }
}

#[derive(Serialize)]
pub struct SearchResult {
    pub query_name: String,
    pub query_md5: String,
    pub match_name: String,
    pub containment: f64,
    pub intersect_hashes: usize,
    pub match_md5: Option<String>,
    pub jaccard: Option<f64>,
    pub max_containment: Option<f64>,
    #[serde(skip_serializing_if = "Option::is_none")]
    pub query_containment_ani: Option<f64>,
    #[serde(skip_serializing_if = "Option::is_none")]
    pub match_containment_ani: Option<f64>,
    #[serde(skip_serializing_if = "Option::is_none")]
    pub average_containment_ani: Option<f64>,
    #[serde(skip_serializing_if = "Option::is_none")]
    pub max_containment_ani: Option<f64>,
}

#[derive(Serialize)]
pub struct BranchwaterGatherResult {
    pub intersect_bp: usize,
    pub f_orig_query: f64,
    pub f_match: f64,
    pub f_unique_to_query: f64,
    pub f_unique_weighted: f64,
    pub average_abund: f64,
    pub median_abund: f64,
    pub std_abund: f64,
    pub match_filename: String,
    pub match_name: String,
    pub match_md5: String,
    pub f_match_orig: f64,
    pub unique_intersect_bp: usize,
    pub gather_result_rank: usize,
    pub remaining_bp: usize,
    pub query_filename: String,
    pub query_name: String,
    pub query_md5: String,
    pub query_bp: usize,
    pub ksize: usize,
    pub moltype: String,
    pub scaled: usize,
    pub query_n_hashes: usize,
    pub query_abundance: bool,
    pub query_containment_ani: f64,
    pub match_containment_ani: f64,
    pub average_containment_ani: f64,
    pub max_containment_ani: f64,
    pub n_unique_weighted_found: usize,
    pub sum_weighted_found: usize,
    pub total_weighted_hashes: usize,

    #[serde(skip_serializing_if = "Option::is_none")]
    pub query_containment_ani_ci_low: Option<f64>,
    #[serde(skip_serializing_if = "Option::is_none")]
    pub query_containment_ani_ci_high: Option<f64>,
    #[serde(skip_serializing_if = "Option::is_none")]
    pub match_containment_ani_ci_low: Option<f64>,
    #[serde(skip_serializing_if = "Option::is_none")]
    pub match_containment_ani_ci_high: Option<f64>,
}

#[derive(Serialize, Deserialize)]
pub struct MultiSearchResult {
    pub query_name: String,
    pub query_md5: String,
    pub match_name: String,
    pub match_md5: String,
    pub containment: f64,
    pub max_containment: f64,
    pub jaccard: f64,
    pub intersect_hashes: f64,

    #[serde(skip_serializing_if = "Option::is_none")]
    pub query_containment_ani: Option<f64>,
    #[serde(skip_serializing_if = "Option::is_none")]
    pub match_containment_ani: Option<f64>,
    #[serde(skip_serializing_if = "Option::is_none")]
    pub average_containment_ani: Option<f64>,
    #[serde(skip_serializing_if = "Option::is_none")]
    pub max_containment_ani: Option<f64>,
}

pub fn open_stdout_or_file(output: Option<String>) -> Result<Box<dyn Write + Send>> {
    // if output is a file, use open_output_file
    match output {
        Some(path) => {
            let path_buf = PathBuf::from(path);
            let file_writer = open_output_file(&path_buf);
            Ok(Box::new(file_writer) as Box<dyn Write + Send>)
        }
        None => Ok(Box::new(std::io::stdout()) as Box<dyn Write + Send>),
    }
}

pub fn open_output_file(output: &PathBuf) -> BufWriter<File> {
    let file = File::create(output).unwrap_or_else(|e| {
        eprintln!("Error creating output file: {:?}", e);
        std::process::exit(1);
    });
    BufWriter::new(file)
}

#[derive(Clone, Debug, PartialEq, Eq)]
pub struct Params {
    pub ksize: u32,
    pub track_abundance: bool,
    pub num: u32,
    pub scaled: u64,
    pub seed: u32,
    pub is_protein: bool,
    pub is_dna: bool,
}
use std::hash::Hash;
use std::hash::Hasher;

impl Hash for Params {
    fn hash<H: Hasher>(&self, state: &mut H) {
        self.ksize.hash(state);
        self.track_abundance.hash(state);
        self.num.hash(state);
        self.scaled.hash(state);
        self.seed.hash(state);
        self.is_protein.hash(state);
        self.is_dna.hash(state);
    }
}

pub enum ZipMessage {
    SignatureData(Vec<Signature>),
    WriteManifest,
}

pub fn sigwriter(
    recv: std::sync::mpsc::Receiver<ZipMessage>,
    output: String,
) -> std::thread::JoinHandle<Result<()>> {
    std::thread::spawn(move || -> Result<()> {
        // cast output as pathbuf
        let outpath: PathBuf = output.into();

        let file_writer = open_output_file(&outpath);

        let options = zip::write::FileOptions::default()
            .compression_method(zip::CompressionMethod::Stored)
            .large_file(true);
        let mut zip = zip::ZipWriter::new(file_writer);
        let mut manifest_rows: Vec<Record> = Vec::new();
        // keep track of md5sum occurrences to prevent overwriting duplicates
        let mut md5sum_occurrences: HashMap<String, usize> = HashMap::new();

        while let Ok(message) = recv.recv() {
            match message {
                ZipMessage::SignatureData(sigs) => {
                    for sig in sigs.iter() {
                        let md5sum_str = sig.md5sum();
                        let count = md5sum_occurrences.entry(md5sum_str.clone()).or_insert(0);
                        *count += 1;
                        let sig_filename = if *count > 1 {
                            format!("signatures/{}_{}.sig.gz", md5sum_str, count)
                        } else {
                            format!("signatures/{}.sig.gz", md5sum_str)
                        };
                        write_signature(sig, &mut zip, options, &sig_filename);
                        let records: Vec<Record> = Record::from_sig(sig, sig_filename.as_str());
                        manifest_rows.extend(records);
                    }
                }
                ZipMessage::WriteManifest => {
                    println!("Writing manifest");
                    // Start the CSV file inside the zip
                    zip.start_file("SOURMASH-MANIFEST.csv", options)
                        .context("Failed to start CSV file in ZIP")?;
                    let manifest: Manifest = manifest_rows.clone().into();
                    manifest
                        .to_writer(&mut zip)
                        .context("Failed to write manifest to ZIP")?;

                    // Properly finish writing to the ZIP file
                    zip.finish().context("Error finalizing ZIP file")?;
                }
            }
        }
        Ok(())
    })
}

pub fn csvwriter_thread<T: Serialize + Send + 'static>(
    recv: std::sync::mpsc::Receiver<T>,
    output: Option<String>,
) -> std::thread::JoinHandle<Result<()>> {
    std::thread::spawn(move || -> Result<()> {
        let out = open_stdout_or_file(output)?;
        let mut writer = Writer::from_writer(out);

        for res in recv.iter() {
            writer
                .serialize(&res)
                .map_err(|e| anyhow!("Error writing item: {:?}", e))?;
        }
        writer
            .flush()
            .map_err(|e| anyhow!("Failed to flush writer: {:?}", e))?;

        Ok(())
    })
}

pub fn write_signature(
    sig: &Signature,
    zip: &mut zip::ZipWriter<BufWriter<File>>,
    zip_options: zip::write::FileOptions,
    sig_filename: &str,
) {
    let wrapped_sig = vec![sig];
    let json_bytes = serde_json::to_vec(&wrapped_sig).unwrap();

    let gzipped_buffer = {
        let mut buffer = std::io::Cursor::new(Vec::new());
        {
            let mut gz_writer = niffler::get_writer(
                Box::new(&mut buffer),
                niffler::compression::Format::Gzip,
                niffler::compression::Level::Nine,
            )
            .unwrap();
            gz_writer.write_all(&json_bytes).unwrap();
        }
        buffer.into_inner()
    };

    zip.start_file(sig_filename, zip_options).unwrap();
    zip.write_all(&gzipped_buffer).unwrap();
}<|MERGE_RESOLUTION|>--- conflicted
+++ resolved
@@ -25,11 +25,7 @@
 use sourmash::signature::{Signature, SigsTrait};
 use sourmash::sketch::minhash::KmerMinHash;
 use sourmash::storage::{FSStorage, InnerStorage, SigStore};
-<<<<<<< HEAD
-=======
 use std::collections::{HashMap, HashSet};
-/// Track a name/minhash.
->>>>>>> e6776cb9
 
 pub struct ThreadManager<T: Send + 'static> {
     pub sender: Option<SyncSender<T>>,
