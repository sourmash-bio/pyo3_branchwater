/// Utility functions for pyo3_branchwater.

use rayon::prelude::*;

use std::fs::File;
use std::io::Read;
use std::io::{BufRead, BufReader, BufWriter, Write};
use std::path::{Path, PathBuf};

use zip::read::ZipArchive;
use tempfile::tempdir;

use std::sync::atomic;
use std::sync::atomic::AtomicUsize;

use std::collections::BinaryHeap;

use anyhow::{Result, anyhow};

use std::cmp::{PartialOrd, Ordering};

use sourmash::signature::{Signature, SigsTrait};
use sourmash::sketch::minhash::{max_hash_for_scaled, KmerMinHash};
use sourmash::sketch::Sketch;
use sourmash::prelude::MinHashOps;
use sourmash::prelude::FracMinHashOps;

// use tempfile::tempdir;
/// Track a name/minhash.

pub struct SmallSignature {
    pub location: String,
    pub name: String,
    pub md5sum: String,
    pub minhash: KmerMinHash,
}

/// Structure to hold overlap information from comparisons.

pub struct PrefetchResult {
    pub name: String,
    pub md5sum: String,
    pub minhash: KmerMinHash,
    pub overlap: u64,
}

impl Ord for PrefetchResult {
    fn cmp(&self, other: &PrefetchResult) -> Ordering {
        self.overlap.cmp(&other.overlap)
    }
}

impl PartialOrd for PrefetchResult {
    fn partial_cmp(&self, other: &Self) -> Option<Ordering> {
        Some(self.cmp(other))
    }
}

impl PartialEq for PrefetchResult {
    fn eq(&self, other: &Self) -> bool {
        self.overlap == other.overlap
    }
}

impl Eq for PrefetchResult {}

/// check to see if two KmerMinHash are compatible.
///
/// CTB note: despite the name, downsampling is not performed?
/// Although it checks if they are compatible in one direction...

pub fn check_compatible_downsample(
    me: &KmerMinHash,
    other: &KmerMinHash,
) -> Result<(), sourmash::Error> {
    /* // ignore num minhashes.
    if self.num != other.num {
        return Err(Error::MismatchNum {
            n1: self.num,
            n2: other.num,
        }
        .into());
    }
    */
    use sourmash::Error;

    if me.ksize() != other.ksize() {
        return Err(Error::MismatchKSizes);
    }
    if me.hash_function() != other.hash_function() {
        // TODO: fix this error
        return Err(Error::MismatchDNAProt);
    }
    if me.max_hash() < other.max_hash() {
        return Err(Error::MismatchScaled);
    }
    if me.seed() != other.seed() {
        return Err(Error::MismatchSeed);
    }
    Ok(())
}


/// Given a vec of search Signatures, each containing one or more sketches,
/// and a template Sketch, return a compatible (& now downsampled)
/// Sketch from the search Signatures..
///
/// CTB note: this will return the first acceptable match, I think, ignoring
/// all others.


pub fn prepare_query(search_sigs: &[Signature], template: &Sketch, location: &str) -> Option<SmallSignature> {

    for search_sig in search_sigs.iter() {
        // find exact match for template?
        if let Some(Sketch::MinHash(mh)) = search_sig.select_sketch(template) {
            return Some(SmallSignature {
                location: location.to_string().clone(),
                name: search_sig.name(),
                md5sum: mh.md5sum(),
                minhash: mh.clone()
            });
        } else {
            // no - try to find one that can be downsampled
            if let Sketch::MinHash(template_mh) = template {
                for sketch in search_sig.sketches() {
                    if let Sketch::MinHash(ref_mh) = sketch {
                        if check_compatible_downsample(&ref_mh, template_mh).is_ok() {
                            let max_hash = max_hash_for_scaled(template_mh.scaled());
                            let mh = ref_mh.downsample_max_hash(max_hash).unwrap();
                            return Some(SmallSignature {
                                location: location.to_string().clone(),
                                name: search_sig.name(),
                                md5sum: ref_mh.md5sum(), // original
                                minhash: mh,             // downsampled
                            });
                        }
                    }
                }
            }
        }
    }
    None
}

/// Find sketches in 'sketchlist' that overlap with 'query' above
/// specified threshold.

pub fn prefetch(
    query_mh: &KmerMinHash,
    sketchlist: BinaryHeap<PrefetchResult>,
    threshold_hashes: u64,
) -> BinaryHeap<PrefetchResult> {
    sketchlist
        .into_par_iter()
        .filter_map(|result| {
            let mut mm = None;
            let searchsig = &result.minhash;
            let overlap = searchsig.count_common(query_mh, false);
            if let Ok(overlap) = overlap {
                if overlap >= threshold_hashes {
                    let result = PrefetchResult {
                        overlap,
                        ..result
                    };
                    mm = Some(result);
                }
            }
            mm
        })
        .collect()
}

/// Write list of prefetch matches.
pub fn write_prefetch<P: AsRef<Path> + std::fmt::Debug + std::fmt::Display + Clone>(
    query: &SmallSignature,
    prefetch_output: Option<P>,
    matchlist: &BinaryHeap<PrefetchResult>
) -> Result<()> {
    // Set up a writer for prefetch output
    let prefetch_out: Box<dyn Write> = match prefetch_output {
        Some(path) => Box::new(BufWriter::new(File::create(path).unwrap())),
        None => Box::new(std::io::stdout()),
    };
    let mut writer = BufWriter::new(prefetch_out);
    writeln!(&mut writer, "query_filename,query_name,query_md5,match_name,match_md5,intersect_bp").ok();

    for m in matchlist.iter() {
        writeln!(&mut writer, "{},\"{}\",{},\"{}\",{},{}", query.location,
                 query.name, query.md5sum,
                 m.name, m.md5sum, m.overlap).ok();
    }

    Ok(())
}

/// Load a list of filenames from a file. Exits on bad lines.
pub fn load_sketchlist_filenames<P: AsRef<Path>>(sketchlist_filename: &P) ->
    Result<Vec<PathBuf>>
{
    let sketchlist_file = BufReader::new(File::open(sketchlist_filename)?);

    let mut sketchlist_filenames : Vec<PathBuf> = Vec::new();
    for line in sketchlist_file.lines() {
        let line = match line {
            Ok(v) => v,
            Err(_) => return {
                let filename = sketchlist_filename.as_ref().display();
                let msg = format!("invalid line in fromfile '{}'", filename);
                Err(anyhow!(msg))
            },
        };

        if !line.is_empty() {
            let mut path = PathBuf::new();
            path.push(line);
            sketchlist_filenames.push(path);
        }
    }
    Ok(sketchlist_filenames)
}


<<<<<<< HEAD
=======
/// Loads signature file paths from a ZIP archive.
///
/// This function extracts the contents of a ZIP archive containing
/// signature files (with extensions ".sig" or ".sig.gz") to a temporary directory.
/// It returns the paths of these extracted signature files.
///
/// # Arguments
///
/// * `zip_path` - The path to the ZIP archive.
///
/// # Returns
///
/// Returns a tuple containing:
/// * A vector of `PathBuf` representing the paths to the extracted signature files.
/// * The `TempDir` representing the temporary directory where the files were extracted.
///   Since tempfile::TempDir creates a temporary directory that is automatically
///   deleted once the TempDir value goes out of scope, we return it here to move it
///   to the main function scope.
///
/// # Errors
///
/// Returns an error if:
/// * Unable to create a temporary directory.
/// * Unable to open or read the ZIP archive.
/// * Any other IO or file related error.
>>>>>>> 59cd5a0a
pub fn load_sigpaths_from_zip<P: AsRef<Path>>(
    zip_path: P,
) -> Result<(Vec<PathBuf>, tempfile::TempDir)> {
    let mut signature_paths = Vec::new();
    let temp_dir = tempdir()?;
    let zip_file = File::open(&zip_path)?;
    let mut zip_archive = ZipArchive::new(zip_file)?;

    for i in 0..zip_archive.len() {
        let mut file = zip_archive.by_index(i)?;
        let mut sig = Vec::new();
        file.read_to_end(&mut sig)?;

        let file_name = Path::new(file.name()).file_name().unwrap().to_str().unwrap();
        if file_name.ends_with(".sig") || file_name.ends_with(".sig.gz") {
            let mut new_file = File::create(temp_dir.path().join(file_name))?;
            new_file.write_all(&sig)?;

            // add path to signature_paths
            signature_paths.push(temp_dir.path().join(file_name));
        }
    }
    println!("loaded paths for {} signature files from zipfile {}", signature_paths.len(), zip_path.as_ref().display());
    Ok((signature_paths, temp_dir))
}

<<<<<<< HEAD
=======

>>>>>>> 59cd5a0a
pub fn load_fasta_fromfile<P: AsRef<Path>>(sketchlist_filename: &P) -> Result<Vec<(String, PathBuf, String)>> {
    let mut rdr = csv::Reader::from_path(sketchlist_filename)?;

    // Check for right header
    let headers = rdr.headers()?;
    if headers.len() != 3 ||
    headers.get(0).unwrap() != "name" ||
    headers.get(1).unwrap() != "genome_filename" ||
    headers.get(2).unwrap() != "protein_filename" {
        return Err(anyhow!("Invalid header. Expected 'name,genome_filename,protein_filename', but got '{}'", headers.iter().collect::<Vec<_>>().join(",")));
    }

    let mut results = Vec::new();

    let mut row_count = 0;
    let mut genome_count = 0;
    let mut protein_count = 0;
    // Create a HashSet to keep track of processed rows.
    let mut processed_rows = std::collections::HashSet::new();
    let mut duplicate_count = 0;

    for result in rdr.records() {
        let record = result?;

        // Skip duplicated rows
        let row_string = record.iter().collect::<Vec<_>>().join(",");
        if processed_rows.contains(&row_string) {
            duplicate_count += 1;
            continue;
        }
        processed_rows.insert(row_string.clone());
        row_count += 1;
        let name = record.get(0).ok_or_else(|| anyhow!("Missing 'name' field"))?.to_string();

        let genome_filename = record.get(1).ok_or_else(|| anyhow!("Missing 'genome_filename' field"))?;
        if !genome_filename.is_empty() {
            results.push((name.clone(), PathBuf::from(genome_filename), "dna".to_string()));
            genome_count += 1;
        }

        let protein_filename = record.get(2).ok_or_else(|| anyhow!("Missing 'protein_filename' field"))?;
        if !protein_filename.is_empty() {
            results.push((name, PathBuf::from(protein_filename), "protein".to_string()));
            protein_count += 1;
        }
    }
    // Print warning if there were duplicated rows.
    if duplicate_count > 0 {
        println!("Warning: {} duplicated rows were skipped.", duplicate_count);
    }
    println!("Loaded {} rows in total ({} genome and {} protein files)", row_count, genome_count, protein_count);
    Ok(results)
}


/// Load a collection of sketches from a file in parallel.
pub fn load_sketches(sketchlist_paths: Vec<PathBuf>, template: &Sketch) ->
    Result<(Vec<SmallSignature>, usize, usize)>
{
    let skipped_paths = AtomicUsize::new(0);
    let failed_paths = AtomicUsize::new(0);

    let sketchlist : Vec<SmallSignature> = sketchlist_paths
        .par_iter()
        .filter_map(|m| {
            let filename = m.display().to_string();

            match Signature::from_path(m) {
                Ok(sigs) => {
                    let sm = prepare_query(&sigs, template, &filename);
                    if sm.is_none() {
                        // track number of paths that have no matching sigs
                        let _i = skipped_paths.fetch_add(1, atomic::Ordering::SeqCst);
                    }
                    sm
                },
                Err(err) => {
                    // failed to load from this path - print error & track.
                    eprintln!("Sketch loading error: {}", err);
                    eprintln!("WARNING: could not load sketches from path '{}'", filename);
                    let _i = failed_paths.fetch_add(1, atomic::Ordering::SeqCst);
                    None
                }
            }
        })
        .collect();

    let skipped_paths = skipped_paths.load(atomic::Ordering::SeqCst);
    let failed_paths = failed_paths.load(atomic::Ordering::SeqCst);
    Ok((sketchlist, skipped_paths, failed_paths))
}

/// Load a collection of sketches from a file, filtering to keep only
/// those with a minimum overlap.

pub fn load_sketches_above_threshold(
    sketchlist_paths: Vec<PathBuf>,
    template: &Sketch,
    query: &KmerMinHash,
    threshold_hashes: u64
) ->
    Result<(BinaryHeap<PrefetchResult>, usize, usize)>
{
    let skipped_paths = AtomicUsize::new(0);
    let failed_paths = AtomicUsize::new(0);

    let matchlist: BinaryHeap<PrefetchResult> = sketchlist_paths
        .par_iter()
        .filter_map(|m| {
            let sigs = Signature::from_path(m);
            let location = m.display().to_string();

            match sigs {
                Ok(sigs) => {
                    let mut mm = None;

                    if let Some(sm) = prepare_query(&sigs, template,
                                                           &location) {
                        let mh = sm.minhash;
                        if let Ok(overlap) = mh.count_common(query, false) {
                            if overlap >= threshold_hashes {
                                let result = PrefetchResult {
                                    name: sm.name,
                                    md5sum: sm.md5sum,
                                    minhash: mh,
                                    overlap,
                                };
                                mm = Some(result);
                            }
                        }
                    } else {
                        eprintln!("WARNING: no compatible sketches in path '{}'",
                                  m.display());
                        let _i = skipped_paths.fetch_add(1, atomic::Ordering::SeqCst);
                    }
                    mm
                }
                Err(err) => {
                    eprintln!("Sketch loading error: {}", err);
                    let _ = failed_paths.fetch_add(1, atomic::Ordering::SeqCst);
                    eprintln!("WARNING: could not load sketches from path '{}'",
                          m.display());
                    None
                }
            }
        })
        .collect();

    let skipped_paths = skipped_paths.load(atomic::Ordering::SeqCst);
    let failed_paths = failed_paths.load(atomic::Ordering::SeqCst);

    Ok((matchlist, skipped_paths, failed_paths))
}


<<<<<<< HEAD
=======
/// Loads all compatible sketches from a ZIP archive at the given path into memory.
/// Currently not parallelized; use a different zip crate to enable parallelization.
///
/// # Arguments
///
/// * `zip_path` - Path to the ZIP archive.
/// * `template` - Reference to the Sketch template.
///
/// # Returns
///
/// Returns a tuple containing:
/// * A vector of `SmallSignature`s.
/// * Number of paths that were skipped because they did not match the sketch parameters.
/// * Number of paths that failed to load.
///
/// # Errors
///
/// Returns an error if:
/// * Unable to open the ZIP file.
/// * ZIP archive is malformed.
>>>>>>> 59cd5a0a
pub fn load_sketches_from_zip<P: AsRef<Path>>(
    zip_path: P,
    template: &Sketch,
) -> Result<(Vec<SmallSignature>, usize, usize)> {
    let mut sketchlist = Vec::new();
    let zip_file = File::open(&zip_path)?;
    let mut zip_archive = ZipArchive::new(zip_file)?;
<<<<<<< HEAD
    let skipped_paths = AtomicUsize::new(0);
    let failed_paths = AtomicUsize::new(0);
=======
    let mut skipped_paths = 0;
    let mut failed_paths = 0;
>>>>>>> 59cd5a0a

    // loop through, loading signatures
    for i in 0..zip_archive.len() {
        let mut file = zip_archive.by_index(i)?;
        let file_name = Path::new(file.name()).file_name().unwrap().to_str().unwrap().to_owned();

        if !file_name.ends_with(".sig") && !file_name.ends_with(".sig.gz") {
            continue;
        }
        if let Ok(sigs) = Signature::from_reader(&mut file) {
            if let Some(sm) = prepare_query(&sigs, template, &zip_path.as_ref().display().to_string()) {
                sketchlist.push(sm);
            } else {
                // track number of paths that have no matching sigs
<<<<<<< HEAD
                skipped_paths.fetch_add(1, atomic::Ordering::SeqCst);
=======
                skipped_paths += 1;
>>>>>>> 59cd5a0a
            }
        } else {
            // failed to load from this path - print error & track.
            eprintln!("WARNING: could not load sketches from path '{}'", file_name);
<<<<<<< HEAD
            failed_paths.fetch_add(1, atomic::Ordering::SeqCst);
=======
            failed_paths += 1;
>>>>>>> 59cd5a0a
        }
    }
    drop(zip_archive);
    println!("loaded {} signatures", sketchlist.len());
<<<<<<< HEAD
    Ok((sketchlist, skipped_paths.load(atomic::Ordering::SeqCst), failed_paths.load(atomic::Ordering::SeqCst)))
}


=======
    Ok((sketchlist, skipped_paths, failed_paths))
}


/// Control function to read signature FILE PATHS from an input file.
/// If a ZIP archive is provided (detected via extension),
/// use `load_sigpaths_from_zip`. Otherwise, assume the
/// user provided a `fromfile` sketchlist and use
/// `load_sketchlist_filenames`.
///
/// # Arguments
///
/// * `sketchlist_path` - Path to either a ZIP archive or a list of signature file paths.
///
/// # Returns
///
/// Returns a tuple containing:
/// * A vector of `PathBuf` representing the signature file paths.
/// * If extracting from a zipfile, signature files will be extracted to a
///  `TempDir` temporary directory where they can be used individually.
>>>>>>> 59cd5a0a
pub fn load_sigpaths_from_zip_or_pathlist<P: AsRef<Path>>(
    sketchlist_path: P,
) -> Result<(Vec<PathBuf>, Option<tempfile::TempDir>)> {
    eprintln!("Reading list of filepaths from: '{}'", sketchlist_path.as_ref().display());

    let result = if sketchlist_path.as_ref().extension().map(|ext| ext == "zip").unwrap_or(false) {
        let (paths, tempdir) = load_sigpaths_from_zip(&sketchlist_path)?;
        (paths, Some(tempdir))
    } else {
        let paths = load_sketchlist_filenames(&sketchlist_path)?;
        (paths, None)
    };

    eprintln!("Found {} filepaths", result.0.len());
    // should we bail here if empty?
    Ok(result)
}

pub enum ReportType {
    Query,
    Against,
}

impl std::fmt::Display for ReportType {
    fn fmt(&self, f: &mut std::fmt::Formatter) -> std::fmt::Result {
        let description = match self {
            ReportType::Query => "query",
            ReportType::Against => "search",
        };
        write!(f, "{}", description)
    }
}

<<<<<<< HEAD
=======
/// Control function to load compatible signatures from an input file.
/// If a ZIP archive is provided (detected via extension),
/// calls `load_sketches_from_zip`. Otherwise, assumes the
/// user provided a `fromfile` sketchlist and calls
/// `load_sketchlist_filenames`.
///
/// # Arguments
///
/// * `sketchlist_path` - Path to either a ZIP archive or a list of signature file paths.
/// * `template` - Reference to the Sketch template (used to load only compatible signatures).
/// * `report_type` - ReportType Enum. Are these 'query' or 'search' signatures?
///
/// # Returns
///
/// Returns a vector of `SmallSignature`s.
>>>>>>> 59cd5a0a
pub fn load_sketches_from_zip_or_pathlist<P: AsRef<Path>>(
    sketchlist_path: P,
    template: &Sketch,
    report_type: ReportType,
) -> Result<Vec<SmallSignature>> {
    eprintln!("Reading list of {} paths from: '{}'", report_type, sketchlist_path.as_ref().display());

    let (sketchlist, skipped_paths, failed_paths) =
        if sketchlist_path.as_ref().extension().map(|ext| ext == "zip").unwrap_or(false) {
            load_sketches_from_zip(sketchlist_path, template)?
        } else {
            let sketch_paths = load_sketchlist_filenames(&sketchlist_path)?;
            load_sketches(sketch_paths, template)?
        };

    report_on_sketch_loading(&sketchlist, skipped_paths, failed_paths, report_type)?;

    Ok(sketchlist)
}

<<<<<<< HEAD
=======
/// Uses the output of sketch loading functions to report the
/// total number of sketches loaded, as well as the number of files,
/// if any, that failed to load or contained no compatible sketches.
/// If no sketches were loaded, bail.
///
/// # Arguments
///
/// * `sketchlist` - A slice of loaded `SmallSignature` sketches.
/// * `skipped_paths` - # paths that contained no compatible sketches.
/// * `failed_paths` - # paths that failed to load.
/// * `report_type` - ReportType Enum (Query or Against). Used to specify
///                   which sketch input this information pertains to.
///
/// # Returns
///
/// Returns `Ok(())` if at least one signature was successfully loaded.
/// Returns an error if no signatures were loaded.
///
/// # Errors
///
/// Returns an error if:
/// * No signatures were successfully loaded.
>>>>>>> 59cd5a0a
pub fn report_on_sketch_loading(
    sketchlist: &[SmallSignature],
    skipped_paths: usize,
    failed_paths: usize,
    report_type: ReportType,
) -> Result<()> {

    if failed_paths > 0 {
        eprintln!(
            "WARNING: {} {} paths failed to load. See error messages above.",
            failed_paths,
            report_type
        );
    }
    if skipped_paths > 0 {
        eprintln!(
            "WARNING: skipped {} {} paths - no compatible signatures.",
            skipped_paths,
            report_type
        );
    }

    // Validate sketches
    eprintln!("Loaded {} {} signature(s)", sketchlist.len(), report_type);
    if sketchlist.is_empty() {
        bail!("No {} signatures loaded, exiting.", report_type);
    }
    Ok(())
}

/// Execute the gather algorithm, greedy min-set-cov, by iteratively
/// removing matches in 'matchlist' from 'query'.

pub fn consume_query_by_gather<P: AsRef<Path> + std::fmt::Debug + std::fmt::Display + Clone>(
    query: SmallSignature,
    matchlist: BinaryHeap<PrefetchResult>,
    threshold_hashes: u64,
    gather_output: Option<P>,
) -> Result<()> {
    // Set up a writer for gather output
    let gather_out: Box<dyn Write> = match gather_output {
        Some(path) => Box::new(BufWriter::new(File::create(path).unwrap())),
        None => Box::new(std::io::stdout()),
    };
    let mut writer = BufWriter::new(gather_out);
    writeln!(&mut writer, "query_filename,rank,query_name,query_md5,match_name,match_md5,intersect_bp").ok();

    let mut matching_sketches = matchlist;
    let mut rank = 0;

    let mut last_hashes = query.minhash.size();
    let mut last_matches = matching_sketches.len();

    let location = query.location;
    let mut query_mh = query.minhash;

    eprintln!("{} iter {}: start: query hashes={} matches={}", location, rank,
              query_mh.size(), matching_sketches.len());

    while !matching_sketches.is_empty() {
        let best_element = matching_sketches.peek().unwrap();

        // remove!
        query_mh.remove_from(&best_element.minhash)?;

        writeln!(&mut writer, "{},{},\"{}\",{},\"{}\",{},{}", location, rank,
                 query.name, query.md5sum,
                 best_element.name, best_element.md5sum,
                 best_element.overlap).ok();

        // recalculate remaining overlaps between query and all sketches.
        // note: this is parallelized.
        matching_sketches = prefetch(&query_mh, matching_sketches, threshold_hashes);
        rank += 1;

        let sub_hashes = last_hashes - query_mh.size();
        let sub_matches = last_matches - matching_sketches.len();

        eprintln!("{} iter {}: remaining: query hashes={}(-{}) matches={}(-{})", location, rank,
            query_mh.size(), sub_hashes, matching_sketches.len(), sub_matches);

        last_hashes = query_mh.size();
        last_matches = matching_sketches.len();

    }
    Ok(())
}
  

pub fn build_template(ksize: u8, scaled: usize) -> Sketch {
    let max_hash = max_hash_for_scaled(scaled as u64);
    let template_mh = KmerMinHash::builder()
        .num(0u32)
        .ksize(ksize as u32)
        .max_hash(max_hash)
        .build();
    Sketch::MinHash(template_mh)
}


pub fn is_revindex_database(path: &Path) -> bool {
    // quick file check for Revindex database:
    // is path a directory that contains a file named 'CURRENT'?
    if path.is_dir() {
        let current_file = path.join("CURRENT");
        current_file.exists() && current_file.is_file()
    } else {
        false
    }
}

pub struct SearchResult {
    pub query_name: String,
    pub query_md5: String,
    pub match_name: String,
    pub containment: f64,
    pub intersect_hashes: usize,
    pub match_md5: Option<String>,
    pub jaccard: Option<f64>,
    pub max_containment: Option<f64>,
}

impl ResultType for SearchResult {
    fn header_fields() -> Vec<&'static str> {
        vec!["query_name", "query_md5", "match_name", "containment", "intersect_hashes", "match_md5", "jaccard", "max_containment"]
    }

    fn format_fields(&self) -> Vec<String> {
        vec![
            format!("\"{}\"", self.query_name),  // Wrap query_name with quotes
            self.query_md5.clone(),
            format!("\"{}\"", self.match_name),  // Wrap match_name with quotes
            self.containment.to_string(),
            self.intersect_hashes.to_string(),
            match &self.match_md5 {
                Some(md5) => md5.clone(),
                None => "".to_string(),
            },
            match &self.jaccard {
                Some(jaccard) => jaccard.to_string(),
                None => "".to_string(),
            },
            match &self.max_containment {
                Some(max_containment) => max_containment.to_string(),
                None => "".to_string(),
            }
        ]
    }
}

pub struct ManifestRow {
    pub md5: String,
    pub md5short: String,
    pub ksize: u32,
    pub moltype: String,
    pub num: u32,
    pub scaled: u64,
    pub n_hashes: usize,
    pub with_abundance: bool,
    pub name: String,
    pub filename: String,
    pub internal_location: String,
}

pub fn bool_to_python_string(b: bool) -> String {
    match b {
        true => "True".to_string(),
        false => "False".to_string(),
    }
}

impl ResultType for ManifestRow {
    fn header_fields() -> Vec<&'static str> {
        vec!["internal_location", "md5", "md5short", "ksize", "moltype", "num", "scaled", "n_hashes", "with_abundance", "name", "filename"]
    }

    fn format_fields(&self) -> Vec<String> {
        vec![
            self.internal_location.clone(),
            self.md5.clone(),
            self.md5short.clone(),
            self.ksize.to_string(),
            self.moltype.clone(),
            self.num.to_string(),
            self.scaled.to_string(),
            self.n_hashes.to_string(),
            bool_to_python_string(self.with_abundance),
            format!("\"{}\"", self.name),  // Wrap name with quotes
            self.filename.clone(),
        ]
    }
}

pub fn make_manifest_row(sig: &Signature, filename: &Path, internal_location: &str, scaled: u64, num: u32, abund: bool, is_dna: bool, is_protein: bool) -> ManifestRow {
    if is_dna && is_protein {
        panic!("Both is_dna and is_protein cannot be true at the same time.");
    } else if !is_dna && !is_protein {
        panic!("Either is_dna or is_protein must be true.");
    }
    let moltype = if is_dna {
        "DNA".to_string()
    } else {
        "protein".to_string()
    };
    let sketch = &sig.sketches()[0];
    ManifestRow {
        internal_location: internal_location.to_string(),
        md5: sig.md5sum(),
        md5short: sig.md5sum()[0..8].to_string(),
        ksize: sketch.ksize() as u32,
        moltype,
        num,
        scaled,
        n_hashes: sketch.size(),
        with_abundance: abund,
        name: sig.name().to_string(),
        // filename: filename.display().to_string(),
        filename: filename.to_str().unwrap().to_string(),
    }
}

pub fn open_stdout_or_file<P: AsRef<Path>>(
    output: Option<P>
) -> Box<dyn Write + Send + 'static> {
    // if output is a file, use open_output_file
    if let Some(path) = output {
        Box::new(open_output_file(&path))
    } else {
        Box::new(std::io::stdout())
    }
}

pub fn open_output_file<P: AsRef<Path>>(
    output: &P
) -> BufWriter<File> {
    let file = File::create(output).unwrap_or_else(|e| {
        eprintln!("Error creating output file: {:?}", e);
        std::process::exit(1); 
    });
    BufWriter::new(file)
}

#[derive(Clone, Debug, PartialEq, Eq)]
pub struct Params {
    pub ksize: u32,
    pub track_abundance: bool,
    pub num: u32,
    pub scaled: u64,
    pub seed: u32,
    pub is_protein: bool,
    pub is_dna: bool,
}
use std::hash::Hash;
use std::hash::Hasher;

impl Hash for Params {
    fn hash<H: Hasher>(&self, state: &mut H) {
        self.ksize.hash(state);
        self.track_abundance.hash(state);
        self.num.hash(state);
        self.scaled.hash(state);
        self.seed.hash(state);
        self.is_protein.hash(state);
        self.is_dna.hash(state);
    }
}

pub enum ZipMessage {
    SignatureData(Vec<Signature>, Vec<Params>, PathBuf),
    WriteManifest,
}


pub fn sigwriter<P: AsRef<Path> + Send + 'static>(
    recv: std::sync::mpsc::Receiver<ZipMessage>,
    output: String,
) -> std::thread::JoinHandle<Result<()>> {
    std::thread::spawn(move || -> Result<()> {
        let file_writer = open_output_file(&output);

        let options = zip::write::FileOptions::default().compression_method(zip::CompressionMethod::Stored);
        let mut zip = zip::ZipWriter::new(file_writer);
        let mut manifest_rows: Vec<ManifestRow> = Vec::new();
        // keep track of md5sum occurrences to prevent overwriting duplicates
        let mut md5sum_occurrences: std::collections::HashMap<String, usize> = std::collections::HashMap::new();

        while let Ok(message) = recv.recv() {
            match message {
                ZipMessage::SignatureData(sigs, params, filename) => {
                    if sigs.len() != params.len() {
                        bail!("Mismatched lengths of signatures and parameters");
                    } 
                    for (sig, param) in sigs.iter().zip(params.iter()) {
                        let md5sum_str = sig.md5sum();
                        let count = md5sum_occurrences.entry(md5sum_str.clone()).or_insert(0);
                        *count += 1;
                        let sig_filename = if *count > 1 {
                            format!("signatures/{}_{}.sig.gz", md5sum_str, count)
                        } else {
                            format!("signatures/{}.sig.gz", md5sum_str)
                        };
                        write_signature(sig, &mut zip, options, &sig_filename);
                        manifest_rows.push(make_manifest_row(sig, &filename, &sig_filename, param.scaled, param.num, param.track_abundance, param.is_dna, param.is_protein));
                    }
                },
                ZipMessage::WriteManifest => {
                    println!("Writing manifest");
                    // Start the CSV file inside the zip
                    zip.start_file("SOURMASH-MANIFEST.csv", options).unwrap();

                    // write manifest version line
                    writeln!(&mut zip, "# SOURMASH-MANIFEST-VERSION: 1.0").unwrap();
                    // Write the header
                    let header = ManifestRow::header_fields();
                    if let Err(e) = writeln!(&mut zip, "{}", header.join(",")) {
                        eprintln!("Error writing header: {:?}", e);
                    }

                    // Write each manifest row
                    for row in &manifest_rows {
                        let formatted_fields = row.format_fields();  // Assuming you have a format_fields method on ManifestRow
                        if let Err(e) = writeln!(&mut zip, "{}", formatted_fields.join(",")) {
                            eprintln!("Error writing item: {:?}", e);
                        }
                    }
                    // finalize the zip file writing.
                    zip.finish().unwrap();
                }
            }
        }
        Ok(())
    })
}

pub trait ResultType {
    fn header_fields() -> Vec<&'static str>;
    fn format_fields(&self) -> Vec<String>;
}

pub fn csvwriter_thread<T: ResultType + Send + 'static, P>(
    recv: std::sync::mpsc::Receiver<T>,
    output: Option<P>,
) -> std::thread::JoinHandle<()>
where
    T: ResultType,
    P: Clone + std::convert::AsRef<std::path::Path>,
{
    // create output file
    let out = open_stdout_or_file(output.as_ref());
    // spawn a thread that is dedicated to printing to a buffered output
    std::thread::spawn(move || {
        let mut writer = out;

        let header = T::header_fields();
        if let Err(e) = writeln!(&mut writer, "{}", header.join(",")) {
            eprintln!("Error writing header: {:?}", e);
        }
        writer.flush().unwrap();

        for item in recv.iter() {
            let formatted_fields = item.format_fields();
            if let Err(e) = writeln!(&mut writer, "{}", formatted_fields.join(",")) {
                eprintln!("Error writing item: {:?}", e);
            }
            writer.flush().unwrap();
        }
    })
}


pub fn write_signature(
    sig: &Signature,
    zip: &mut zip::ZipWriter<BufWriter<File>>,
    zip_options: zip::write::FileOptions,
    sig_filename: &str,
) {
    let wrapped_sig = vec![sig];
    let json_bytes = serde_json::to_vec(&wrapped_sig).unwrap();

    let gzipped_buffer = {
        let mut buffer = std::io::Cursor::new(Vec::new());
        {
            let mut gz_writer = niffler::get_writer(
                Box::new(&mut buffer),
                niffler::compression::Format::Gzip,
                niffler::compression::Level::Nine,
            ).unwrap();
            gz_writer.write_all(&json_bytes).unwrap();
        }
        buffer.into_inner()
    };

    zip.start_file(sig_filename, zip_options).unwrap();
    zip.write_all(&gzipped_buffer).unwrap();
}<|MERGE_RESOLUTION|>--- conflicted
+++ resolved
@@ -221,8 +221,6 @@
 }
 
 
-<<<<<<< HEAD
-=======
 /// Loads signature file paths from a ZIP archive.
 ///
 /// This function extracts the contents of a ZIP archive containing
@@ -248,7 +246,6 @@
 /// * Unable to create a temporary directory.
 /// * Unable to open or read the ZIP archive.
 /// * Any other IO or file related error.
->>>>>>> 59cd5a0a
 pub fn load_sigpaths_from_zip<P: AsRef<Path>>(
     zip_path: P,
 ) -> Result<(Vec<PathBuf>, tempfile::TempDir)> {
@@ -275,10 +272,6 @@
     Ok((signature_paths, temp_dir))
 }
 
-<<<<<<< HEAD
-=======
-
->>>>>>> 59cd5a0a
 pub fn load_fasta_fromfile<P: AsRef<Path>>(sketchlist_filename: &P) -> Result<Vec<(String, PathBuf, String)>> {
     let mut rdr = csv::Reader::from_path(sketchlist_filename)?;
 
@@ -434,8 +427,6 @@
 }
 
 
-<<<<<<< HEAD
-=======
 /// Loads all compatible sketches from a ZIP archive at the given path into memory.
 /// Currently not parallelized; use a different zip crate to enable parallelization.
 ///
@@ -456,7 +447,6 @@
 /// Returns an error if:
 /// * Unable to open the ZIP file.
 /// * ZIP archive is malformed.
->>>>>>> 59cd5a0a
 pub fn load_sketches_from_zip<P: AsRef<Path>>(
     zip_path: P,
     template: &Sketch,
@@ -464,13 +454,8 @@
     let mut sketchlist = Vec::new();
     let zip_file = File::open(&zip_path)?;
     let mut zip_archive = ZipArchive::new(zip_file)?;
-<<<<<<< HEAD
-    let skipped_paths = AtomicUsize::new(0);
-    let failed_paths = AtomicUsize::new(0);
-=======
     let mut skipped_paths = 0;
     let mut failed_paths = 0;
->>>>>>> 59cd5a0a
 
     // loop through, loading signatures
     for i in 0..zip_archive.len() {
@@ -485,30 +470,16 @@
                 sketchlist.push(sm);
             } else {
                 // track number of paths that have no matching sigs
-<<<<<<< HEAD
-                skipped_paths.fetch_add(1, atomic::Ordering::SeqCst);
-=======
                 skipped_paths += 1;
->>>>>>> 59cd5a0a
             }
         } else {
             // failed to load from this path - print error & track.
             eprintln!("WARNING: could not load sketches from path '{}'", file_name);
-<<<<<<< HEAD
-            failed_paths.fetch_add(1, atomic::Ordering::SeqCst);
-=======
             failed_paths += 1;
->>>>>>> 59cd5a0a
         }
     }
     drop(zip_archive);
     println!("loaded {} signatures", sketchlist.len());
-<<<<<<< HEAD
-    Ok((sketchlist, skipped_paths.load(atomic::Ordering::SeqCst), failed_paths.load(atomic::Ordering::SeqCst)))
-}
-
-
-=======
     Ok((sketchlist, skipped_paths, failed_paths))
 }
 
@@ -529,7 +500,6 @@
 /// * A vector of `PathBuf` representing the signature file paths.
 /// * If extracting from a zipfile, signature files will be extracted to a
 ///  `TempDir` temporary directory where they can be used individually.
->>>>>>> 59cd5a0a
 pub fn load_sigpaths_from_zip_or_pathlist<P: AsRef<Path>>(
     sketchlist_path: P,
 ) -> Result<(Vec<PathBuf>, Option<tempfile::TempDir>)> {
@@ -563,8 +533,6 @@
     }
 }
 
-<<<<<<< HEAD
-=======
 /// Control function to load compatible signatures from an input file.
 /// If a ZIP archive is provided (detected via extension),
 /// calls `load_sketches_from_zip`. Otherwise, assumes the
@@ -580,7 +548,6 @@
 /// # Returns
 ///
 /// Returns a vector of `SmallSignature`s.
->>>>>>> 59cd5a0a
 pub fn load_sketches_from_zip_or_pathlist<P: AsRef<Path>>(
     sketchlist_path: P,
     template: &Sketch,
@@ -601,8 +568,6 @@
     Ok(sketchlist)
 }
 
-<<<<<<< HEAD
-=======
 /// Uses the output of sketch loading functions to report the
 /// total number of sketches loaded, as well as the number of files,
 /// if any, that failed to load or contained no compatible sketches.
@@ -625,7 +590,6 @@
 ///
 /// Returns an error if:
 /// * No signatures were successfully loaded.
->>>>>>> 59cd5a0a
 pub fn report_on_sketch_loading(
     sketchlist: &[SmallSignature],
     skipped_paths: usize,
