/// mastiff_manysearch: mastiff-indexed version of manysearch.
use anyhow::Result;
use camino::Utf8PathBuf as PathBuf;
use rayon::prelude::*;
use sourmash::index::revindex::{RevIndex, RevIndexOps};
<<<<<<< HEAD
use sourmash::selection::Selection;
use sourmash::signature::SigsTrait;
=======
use sourmash::signature::{Signature, SigsTrait};
use sourmash::sketch::Sketch;
use std::path::Path;
>>>>>>> 9da289e8
use std::sync::atomic;
use std::sync::atomic::AtomicUsize;

use crate::utils::{
    csvwriter_thread, is_revindex_database, load_collection, ReportType, SearchResult,
};

pub fn mastiff_manysearch(
    queries_path: String,
    index: PathBuf,
    selection: &Selection,
    minimum_containment: f64,
    output: Option<String>,
    allow_failed_sigpaths: bool,
) -> Result<(), Box<dyn std::error::Error>> {
    if !is_revindex_database(&index) {
        bail!("'{}' is not a valid RevIndex database", index);
    }
    // Open database once
<<<<<<< HEAD
    let db = RevIndex::open(index, true)?;
=======
    let db = RevIndex::open(index.as_ref(), true)?;
>>>>>>> 9da289e8
    println!("Loaded DB");

    // Load query paths
    let query_collection = load_collection(
        &queries_path,
        selection,
        ReportType::Query,
        allow_failed_sigpaths,
    )?;

    // set up a multi-producer, single-consumer channel.
    let (send, recv) = std::sync::mpsc::sync_channel::<SearchResult>(rayon::current_num_threads());

    // & spawn a thread that is dedicated to printing to a buffered output
    let thrd = csvwriter_thread(recv, output);

    //
    // Main loop: iterate (in parallel) over all search signature paths,
    // loading them individually and searching them. Stuff results into
    // the writer thread above.
    //

    let processed_sigs = AtomicUsize::new(0);
    let skipped_paths = AtomicUsize::new(0);
    let failed_paths = AtomicUsize::new(0);

    let send_result = query_collection
        .par_iter()
        .filter_map(|(_idx, record)| {
            let i = processed_sigs.fetch_add(1, atomic::Ordering::SeqCst);
            if i % 1000 == 0 {
                eprintln!("Processed {} search sigs", i);
            }

            let mut results = vec![];
            // query downsample happens here
            match query_collection.sig_from_record(record) {
                Ok(query_sig) => {
                    if let Some(query_mh) = query_sig.minhash() {
                        let query_size = query_mh.size();
                        let counter = db.counter_for_query(query_mh);
                        let matches =
                            db.matches_from_counter(counter, minimum_containment as usize);

                        // filter the matches for containment
                        for (path, overlap) in matches {
                            let containment = overlap as f64 / query_size as f64;
                            if containment >= minimum_containment {
                                results.push(SearchResult {
                                    query_name: query_sig.name(),
                                    query_md5: query_sig.md5sum(),
                                    match_name: path.clone(),
                                    containment,
                                    intersect_hashes: overlap,
                                    match_md5: None,
                                    jaccard: None,
                                    max_containment: None,
                                });
                            }
                        }
                    } else {
                        eprintln!(
                            "WARNING: no compatible sketches in path '{}'",
                            query_sig.filename()
                        );
                        let _ = skipped_paths.fetch_add(1, atomic::Ordering::SeqCst);
                    }
                    if results.is_empty() {
                        None
                    } else {
                        Some(results)
                    }
                }
                Err(err) => {
                    let _ = failed_paths.fetch_add(1, atomic::Ordering::SeqCst);
                    eprintln!("Sketch loading error: {}", err);
                    eprintln!(
                        "WARNING: could not load sketches from path '{}'",
                        record.internal_location()
                    );
                    None
                }
            }
        })
        .flatten()
        .try_for_each_with(send, |s, results| {
            if let Err(e) = s.send(results) {
                Err(format!("Unable to send internal data: {:?}", e))
            } else {
                Ok(())
            }
        });

    // do some cleanup and error handling -
    if let Err(e) = send_result {
        eprintln!("Error during parallel processing: {}", e);
    }

    // join the writer thread
    if let Err(e) = thrd.join() {
        eprintln!("Unable to join internal thread: {:?}", e);
    }

    // done!
    let i: usize = processed_sigs.fetch_max(0, atomic::Ordering::SeqCst);
    eprintln!("DONE. Processed {} search sigs", i);

    let skipped_paths = skipped_paths.load(atomic::Ordering::SeqCst);
    let failed_paths = failed_paths.load(atomic::Ordering::SeqCst);

    if skipped_paths > 0 {
        eprintln!(
            "WARNING: skipped {} query paths - no compatible signatures.",
            skipped_paths
        );
    }
    if failed_paths > 0 {
        eprintln!(
            "WARNING: {} query paths failed to load. See error messages above.",
            failed_paths
        );
    }

    Ok(())
}<|MERGE_RESOLUTION|>--- conflicted
+++ resolved
@@ -3,14 +3,8 @@
 use camino::Utf8PathBuf as PathBuf;
 use rayon::prelude::*;
 use sourmash::index::revindex::{RevIndex, RevIndexOps};
-<<<<<<< HEAD
 use sourmash::selection::Selection;
 use sourmash::signature::SigsTrait;
-=======
-use sourmash::signature::{Signature, SigsTrait};
-use sourmash::sketch::Sketch;
-use std::path::Path;
->>>>>>> 9da289e8
 use std::sync::atomic;
 use std::sync::atomic::AtomicUsize;
 
@@ -30,11 +24,8 @@
         bail!("'{}' is not a valid RevIndex database", index);
     }
     // Open database once
-<<<<<<< HEAD
     let db = RevIndex::open(index, true)?;
-=======
-    let db = RevIndex::open(index.as_ref(), true)?;
->>>>>>> 9da289e8
+  
     println!("Loaded DB");
 
     // Load query paths
